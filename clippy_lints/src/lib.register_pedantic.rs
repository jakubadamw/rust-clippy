--- conflicted
+++ resolved
@@ -48,11 +48,7 @@
     LintId::of(macro_use::MACRO_USE_IMPORTS),
     LintId::of(manual_assert::MANUAL_ASSERT),
     LintId::of(manual_instant_elapsed::MANUAL_INSTANT_ELAPSED),
-<<<<<<< HEAD
-    LintId::of(manual_ok_or::MANUAL_OK_OR),
-=======
     LintId::of(manual_string_new::MANUAL_STRING_NEW),
->>>>>>> 8d9da4d7
     LintId::of(matches::MATCH_BOOL),
     LintId::of(matches::MATCH_ON_VEC_ITEMS),
     LintId::of(matches::MATCH_SAME_ARMS),
