#![feature(array_chunks)]
#![feature(box_patterns)]
#![feature(control_flow_enum)]
#![feature(let_chains)]
#![feature(lint_reasons)]
#![feature(never_type)]
#![feature(once_cell)]
#![feature(rustc_private)]
#![recursion_limit = "512"]
#![cfg_attr(feature = "deny-warnings", deny(warnings))]
#![allow(clippy::missing_errors_doc, clippy::missing_panics_doc, clippy::must_use_candidate)]
// warn on the same lints as `clippy_lints`
#![warn(trivial_casts, trivial_numeric_casts)]
// warn on lints, that are included in `rust-lang/rust`s bootstrap
#![warn(rust_2018_idioms, unused_lifetimes)]
// warn on rustc internal lints
#![warn(rustc::internal)]

// FIXME: switch to something more ergonomic here, once available.
// (Currently there is no way to opt into sysroot crates without `extern crate`.)
extern crate rustc_ast;
extern crate rustc_ast_pretty;
extern crate rustc_attr;
extern crate rustc_data_structures;
extern crate rustc_errors;
extern crate rustc_hir;
<<<<<<< HEAD
extern crate rustc_hir_typeck;
=======
extern crate rustc_hir_analysis;
>>>>>>> 51ec465c
extern crate rustc_index;
extern crate rustc_infer;
extern crate rustc_lexer;
extern crate rustc_lint;
extern crate rustc_middle;
extern crate rustc_mir_dataflow;
extern crate rustc_parse_format;
extern crate rustc_session;
extern crate rustc_span;
extern crate rustc_target;
extern crate rustc_trait_selection;

#[macro_use]
pub mod sym_helper;

pub mod ast_utils;
pub mod attrs;
mod check_proc_macro;
pub mod comparisons;
pub mod consts;
pub mod diagnostics;
pub mod eager_or_lazy;
pub mod higher;
mod hir_utils;
pub mod macros;
pub mod mir;
pub mod msrvs;
pub mod numeric_literal;
pub mod paths;
pub mod ptr;
pub mod qualify_min_const_fn;
pub mod source;
pub mod str_utils;
pub mod sugg;
pub mod ty;
pub mod usage;
pub mod visitors;

pub use self::attrs::*;
pub use self::check_proc_macro::{is_from_proc_macro, is_span_if, is_span_match};
pub use self::hir_utils::{
    both, count_eq, eq_expr_value, hash_expr, hash_stmt, is_bool, over, HirEqInterExpr, SpanlessEq, SpanlessHash,
};

use core::ops::ControlFlow;
use std::collections::hash_map::Entry;
use std::hash::BuildHasherDefault;
use std::sync::OnceLock;
use std::sync::{Mutex, MutexGuard};

use if_chain::if_chain;
use rustc_ast::ast::{self, LitKind};
use rustc_ast::Attribute;
use rustc_data_structures::fx::FxHashMap;
use rustc_data_structures::unhash::UnhashMap;
use rustc_hir::def::{DefKind, Res};
use rustc_hir::def_id::{CrateNum, DefId, LocalDefId, LOCAL_CRATE};
use rustc_hir::hir_id::{HirIdMap, HirIdSet};
use rustc_hir::intravisit::{walk_expr, FnKind, Visitor};
use rustc_hir::LangItem::{OptionNone, ResultErr, ResultOk};
use rustc_hir::{
<<<<<<< HEAD
    def, Arm, ArrayLen, BindingAnnotation, Block, BlockCheckMode, Body, Closure, Constness,
    Destination, Expr, ExprKind, FnDecl, HirId, Impl, ImplItem, ImplItemKind, Item, ItemKind,
    LangItem, Local, MatchSource, Mutability, Node, Param, Pat, PatKind, Path, PathSegment, PrimTy,
    QPath, Stmt, StmtKind, TraitItem, TraitItemKind, TraitRef, TyKind, UnOp,
=======
    self as hir, def, Arm, ArrayLen, BindingAnnotation, Block, BlockCheckMode, Body, Closure, Constness, Destination,
    Expr, ExprKind, FnDecl, HirId, Impl, ImplItem, ImplItemKind, ImplItemRef, IsAsync, Item, ItemKind, LangItem, Local,
    MatchSource, Mutability, Node, OwnerId, Param, Pat, PatKind, Path, PathSegment, PrimTy, QPath, Stmt, StmtKind,
    TraitItem, TraitItemKind, TraitItemRef, TraitRef, TyKind, UnOp,
>>>>>>> 51ec465c
};
use rustc_lexer::{tokenize, TokenKind};
use rustc_lint::{LateContext, Level, Lint, LintContext};
use rustc_middle::hir::place::PlaceBase;
use rustc_middle::ty as rustc_ty;
use rustc_middle::ty::adjustment::{Adjust, Adjustment, AutoBorrow};
use rustc_middle::ty::binding::BindingMode;
use rustc_middle::ty::fast_reject::SimplifiedTypeGen::{
    ArraySimplifiedType, BoolSimplifiedType, CharSimplifiedType, FloatSimplifiedType, IntSimplifiedType,
    PtrSimplifiedType, SliceSimplifiedType, StrSimplifiedType, UintSimplifiedType,
};
use rustc_middle::ty::{
    layout::IntegerExt, BorrowKind, ClosureKind, DefIdTree, Ty, TyCtxt, TypeAndMut, TypeVisitable, UpvarCapture,
};
use rustc_middle::ty::{FloatTy, IntTy, UintTy};
use rustc_semver::RustcVersion;
use rustc_session::Session;
use rustc_span::hygiene::{ExpnKind, MacroKind};
use rustc_span::source_map::SourceMap;
use rustc_span::sym;
use rustc_span::symbol::{kw, Ident, Symbol};
use rustc_span::Span;
use rustc_target::abi::Integer;

use crate::consts::{constant, Constant};
use crate::ty::{can_partially_move_ty, expr_sig, is_copy, is_recursively_primitive_type, ty_is_fn_once_param};
use crate::visitors::for_each_expr;

pub fn parse_msrv(msrv: &str, sess: Option<&Session>, span: Option<Span>) -> Option<RustcVersion> {
    if let Ok(version) = RustcVersion::parse(msrv) {
        return Some(version);
    } else if let Some(sess) = sess {
        if let Some(span) = span {
            sess.span_err(span, format!("`{msrv}` is not a valid Rust version"));
        }
    }
    None
}

pub fn meets_msrv(msrv: Option<RustcVersion>, lint_msrv: RustcVersion) -> bool {
    msrv.map_or(true, |msrv| msrv.meets(lint_msrv))
}

#[macro_export]
macro_rules! extract_msrv_attr {
    ($context:ident) => {
        fn enter_lint_attrs(&mut self, cx: &rustc_lint::$context<'_>, attrs: &[rustc_ast::ast::Attribute]) {
            let sess = rustc_lint::LintContext::sess(cx);
            match $crate::get_unique_inner_attr(sess, attrs, "msrv") {
                Some(msrv_attr) => {
                    if let Some(msrv) = msrv_attr.value_str() {
                        self.msrv = $crate::parse_msrv(&msrv.to_string(), Some(sess), Some(msrv_attr.span));
                    } else {
                        sess.span_err(msrv_attr.span, "bad clippy attribute");
                    }
                },
                _ => (),
            }
        }
    };
}

/// If the given expression is a local binding, find the initializer expression.
/// If that initializer expression is another local binding, find its initializer again.
/// This process repeats as long as possible (but usually no more than once). Initializer
/// expressions with adjustments are ignored. If this is not desired, use [`find_binding_init`]
/// instead.
///
/// Examples:
/// ```
/// let abc = 1;
/// //        ^ output
/// let def = abc;
/// dbg!(def);
/// //   ^^^ input
///
/// // or...
/// let abc = 1;
/// let def = abc + 2;
/// //        ^^^^^^^ output
/// dbg!(def);
/// //   ^^^ input
/// ```
pub fn expr_or_init<'a, 'b, 'tcx: 'b>(cx: &LateContext<'tcx>, mut expr: &'a Expr<'b>) -> &'a Expr<'b> {
    while let Some(init) = path_to_local(expr)
        .and_then(|id| find_binding_init(cx, id))
        .filter(|init| cx.typeck_results().expr_adjustments(init).is_empty())
    {
        expr = init;
    }
    expr
}

/// Finds the initializer expression for a local binding. Returns `None` if the binding is mutable.
/// By only considering immutable bindings, we guarantee that the returned expression represents the
/// value of the binding wherever it is referenced.
///
/// Example: For `let x = 1`, if the `HirId` of `x` is provided, the `Expr` `1` is returned.
/// Note: If you have an expression that references a binding `x`, use `path_to_local` to get the
/// canonical binding `HirId`.
pub fn find_binding_init<'tcx>(cx: &LateContext<'tcx>, hir_id: HirId) -> Option<&'tcx Expr<'tcx>> {
    let hir = cx.tcx.hir();
    if_chain! {
        if let Some(Node::Pat(pat)) = hir.find(hir_id);
        if matches!(pat.kind, PatKind::Binding(BindingAnnotation::NONE, ..));
        let parent = hir.get_parent_node(hir_id);
        if let Some(Node::Local(local)) = hir.find(parent);
        then {
            return local.init;
        }
    }
    None
}

/// Returns `true` if the given `NodeId` is inside a constant context
///
/// # Example
///
/// ```rust,ignore
/// if in_constant(cx, expr.hir_id) {
///     // Do something
/// }
/// ```
pub fn in_constant(cx: &LateContext<'_>, id: HirId) -> bool {
    let parent_id = cx.tcx.hir().get_parent_item(id).def_id;
    match cx.tcx.hir().get_by_def_id(parent_id) {
        Node::Item(&Item {
            kind: ItemKind::Const(..) | ItemKind::Static(..),
            ..
        })
        | Node::TraitItem(&TraitItem {
            kind: TraitItemKind::Const(..),
            ..
        })
        | Node::ImplItem(&ImplItem {
            kind: ImplItemKind::Const(..),
            ..
        })
        | Node::AnonConst(_) => true,
        Node::Item(&Item {
            kind: ItemKind::Fn(ref sig, ..),
            ..
        })
        | Node::ImplItem(&ImplItem {
            kind: ImplItemKind::Fn(ref sig, _),
            ..
        }) => sig.header.constness == Constness::Const,
        _ => false,
    }
}

/// Checks if a `Res` refers to a constructor of a `LangItem`
/// For example, use this to check whether a function call or a pattern is `Some(..)`.
pub fn is_res_lang_ctor(cx: &LateContext<'_>, res: Res, lang_item: LangItem) -> bool {
    if let Res::Def(DefKind::Ctor(..), id) = res
        && let Some(lang_id) = cx.tcx.lang_items().get(lang_item)
        && let Some(id) = cx.tcx.opt_parent(id)
    {
        id == lang_id
    } else {
        false
    }
}

pub fn is_res_diagnostic_ctor(cx: &LateContext<'_>, res: Res, diag_item: Symbol) -> bool {
    if let Res::Def(DefKind::Ctor(..), id) = res
        && let Some(id) = cx.tcx.opt_parent(id)
    {
        cx.tcx.is_diagnostic_item(diag_item, id)
    } else {
        false
    }
}

/// Checks if a `QPath` resolves to a constructor of a diagnostic item.
pub fn is_diagnostic_ctor(cx: &LateContext<'_>, qpath: &QPath<'_>, diagnostic_item: Symbol) -> bool {
    if let QPath::Resolved(_, path) = qpath {
        if let Res::Def(DefKind::Ctor(..), ctor_id) = path.res {
            return cx.tcx.is_diagnostic_item(diagnostic_item, cx.tcx.parent(ctor_id));
        }
    }
    false
}

/// Checks if the `DefId` matches the given diagnostic item or it's constructor.
pub fn is_diagnostic_item_or_ctor(cx: &LateContext<'_>, did: DefId, item: Symbol) -> bool {
    let did = match cx.tcx.def_kind(did) {
        DefKind::Ctor(..) => cx.tcx.parent(did),
        // Constructors for types in external crates seem to have `DefKind::Variant`
        DefKind::Variant => match cx.tcx.opt_parent(did) {
            Some(did) if matches!(cx.tcx.def_kind(did), DefKind::Variant) => did,
            _ => did,
        },
        _ => did,
    };

    cx.tcx.is_diagnostic_item(item, did)
}

/// Checks if the `DefId` matches the given `LangItem` or it's constructor.
pub fn is_lang_item_or_ctor(cx: &LateContext<'_>, did: DefId, item: LangItem) -> bool {
    let did = match cx.tcx.def_kind(did) {
        DefKind::Ctor(..) => cx.tcx.parent(did),
        // Constructors for types in external crates seem to have `DefKind::Variant`
        DefKind::Variant => match cx.tcx.opt_parent(did) {
            Some(did) if matches!(cx.tcx.def_kind(did), DefKind::Variant) => did,
            _ => did,
        },
        _ => did,
    };

    cx.tcx.lang_items().get(item) == Some(did)
}

pub fn is_unit_expr(expr: &Expr<'_>) -> bool {
    matches!(
        expr.kind,
        ExprKind::Block(
            Block {
                stmts: [],
                expr: None,
                ..
            },
            _
        ) | ExprKind::Tup([])
    )
}

/// Checks if given pattern is a wildcard (`_`)
pub fn is_wild(pat: &Pat<'_>) -> bool {
    matches!(pat.kind, PatKind::Wild)
}

/// Checks if the method call given in `expr` belongs to the given trait.
/// This is a deprecated function, consider using [`is_trait_method`].
pub fn match_trait_method(cx: &LateContext<'_>, expr: &Expr<'_>, path: &[&str]) -> bool {
    let def_id = cx.typeck_results().type_dependent_def_id(expr.hir_id).unwrap();
    let trt_id = cx.tcx.trait_of_item(def_id);
    trt_id.map_or(false, |trt_id| match_def_path(cx, trt_id, path))
}

/// Checks if a method is defined in an impl of a diagnostic item
pub fn is_diag_item_method(cx: &LateContext<'_>, def_id: DefId, diag_item: Symbol) -> bool {
    if let Some(impl_did) = cx.tcx.impl_of_method(def_id) {
        if let Some(adt) = cx.tcx.type_of(impl_did).ty_adt_def() {
            return cx.tcx.is_diagnostic_item(diag_item, adt.did());
        }
    }
    false
}

/// Checks if a method is in a diagnostic item trait
pub fn is_diag_trait_item(cx: &LateContext<'_>, def_id: DefId, diag_item: Symbol) -> bool {
    if let Some(trait_did) = cx.tcx.trait_of_item(def_id) {
        return cx.tcx.is_diagnostic_item(diag_item, trait_did);
    }
    false
}

/// Checks if the method call given in `expr` belongs to the given trait.
pub fn is_trait_method(cx: &LateContext<'_>, expr: &Expr<'_>, diag_item: Symbol) -> bool {
    cx.typeck_results()
        .type_dependent_def_id(expr.hir_id)
        .map_or(false, |did| is_diag_trait_item(cx, did, diag_item))
}

/// Checks if the given expression is a path referring an item on the trait
/// that is marked with the given diagnostic item.
///
/// For checking method call expressions instead of path expressions, use
/// [`is_trait_method`].
///
/// For example, this can be used to find if an expression like `u64::default`
/// refers to an item of the trait `Default`, which is associated with the
/// `diag_item` of `sym::Default`.
pub fn is_trait_item(cx: &LateContext<'_>, expr: &Expr<'_>, diag_item: Symbol) -> bool {
    if let hir::ExprKind::Path(ref qpath) = expr.kind {
        cx.qpath_res(qpath, expr.hir_id)
            .opt_def_id()
            .map_or(false, |def_id| is_diag_trait_item(cx, def_id, diag_item))
    } else {
        false
    }
}

pub fn last_path_segment<'tcx>(path: &QPath<'tcx>) -> &'tcx PathSegment<'tcx> {
    match *path {
        QPath::Resolved(_, path) => path.segments.last().expect("A path must have at least one segment"),
        QPath::TypeRelative(_, seg) => seg,
        QPath::LangItem(..) => panic!("last_path_segment: lang item has no path segments"),
    }
}

pub fn qpath_generic_tys<'tcx>(qpath: &QPath<'tcx>) -> impl Iterator<Item = &'tcx hir::Ty<'tcx>> {
    last_path_segment(qpath)
        .args
        .map_or(&[][..], |a| a.args)
        .iter()
        .filter_map(|a| match a {
            hir::GenericArg::Type(ty) => Some(*ty),
            _ => None,
        })
}

/// THIS METHOD IS DEPRECATED and will eventually be removed since it does not match against the
/// entire path or resolved `DefId`. Prefer using `match_def_path`. Consider getting a `DefId` from
/// `QPath::Resolved.1.res.opt_def_id()`.
///
/// Matches a `QPath` against a slice of segment string literals.
///
/// There is also `match_path` if you are dealing with a `rustc_hir::Path` instead of a
/// `rustc_hir::QPath`.
///
/// # Examples
/// ```rust,ignore
/// match_qpath(path, &["std", "rt", "begin_unwind"])
/// ```
pub fn match_qpath(path: &QPath<'_>, segments: &[&str]) -> bool {
    match *path {
        QPath::Resolved(_, path) => match_path(path, segments),
        QPath::TypeRelative(ty, segment) => match ty.kind {
            TyKind::Path(ref inner_path) => {
                if let [prefix @ .., end] = segments {
                    if match_qpath(inner_path, prefix) {
                        return segment.ident.name.as_str() == *end;
                    }
                }
                false
            },
            _ => false,
        },
        QPath::LangItem(..) => false,
    }
}

/// If the expression is a path, resolves it to a `DefId` and checks if it matches the given path.
///
/// Please use `is_path_diagnostic_item` if the target is a diagnostic item.
pub fn is_expr_path_def_path(cx: &LateContext<'_>, expr: &Expr<'_>, segments: &[&str]) -> bool {
    path_def_id(cx, expr).map_or(false, |id| match_def_path(cx, id, segments))
}

/// If `maybe_path` is a path node which resolves to an item, resolves it to a `DefId` and checks if
/// it matches the given lang item.
pub fn is_path_lang_item<'tcx>(
    cx: &LateContext<'_>,
    maybe_path: &impl MaybePath<'tcx>,
    lang_item: LangItem,
) -> bool {
    path_def_id(cx, maybe_path).map_or(false, |id| cx.tcx.lang_items().get(lang_item) == Some(id))
}

/// If `maybe_path` is a path node which resolves to an item, resolves it to a `DefId` and checks if
/// it matches the given diagnostic item.
pub fn is_path_diagnostic_item<'tcx>(
    cx: &LateContext<'_>,
    maybe_path: &impl MaybePath<'tcx>,
    diag_item: Symbol,
) -> bool {
    path_def_id(cx, maybe_path).map_or(false, |id| cx.tcx.is_diagnostic_item(diag_item, id))
}

/// THIS METHOD IS DEPRECATED and will eventually be removed since it does not match against the
/// entire path or resolved `DefId`. Prefer using `match_def_path`. Consider getting a `DefId` from
/// `QPath::Resolved.1.res.opt_def_id()`.
///
/// Matches a `Path` against a slice of segment string literals.
///
/// There is also `match_qpath` if you are dealing with a `rustc_hir::QPath` instead of a
/// `rustc_hir::Path`.
///
/// # Examples
///
/// ```rust,ignore
/// if match_path(&trait_ref.path, &paths::HASH) {
///     // This is the `std::hash::Hash` trait.
/// }
///
/// if match_path(ty_path, &["rustc", "lint", "Lint"]) {
///     // This is a `rustc_middle::lint::Lint`.
/// }
/// ```
pub fn match_path(path: &Path<'_>, segments: &[&str]) -> bool {
    path.segments
        .iter()
        .rev()
        .zip(segments.iter().rev())
        .all(|(a, b)| a.ident.name.as_str() == *b)
}

/// If the expression is a path to a local, returns the canonical `HirId` of the local.
pub fn path_to_local(expr: &Expr<'_>) -> Option<HirId> {
    if let ExprKind::Path(QPath::Resolved(None, path)) = expr.kind {
        if let Res::Local(id) = path.res {
            return Some(id);
        }
    }
    None
}

/// Returns true if the expression is a path to a local with the specified `HirId`.
/// Use this function to see if an expression matches a function argument or a match binding.
pub fn path_to_local_id(expr: &Expr<'_>, id: HirId) -> bool {
    path_to_local(expr) == Some(id)
}

pub trait MaybePath<'hir> {
    fn hir_id(&self) -> HirId;
    fn qpath_opt(&self) -> Option<&QPath<'hir>>;
}

macro_rules! maybe_path {
    ($ty:ident, $kind:ident) => {
        impl<'hir> MaybePath<'hir> for hir::$ty<'hir> {
            fn hir_id(&self) -> HirId {
                self.hir_id
            }
            fn qpath_opt(&self) -> Option<&QPath<'hir>> {
                match &self.kind {
                    hir::$kind::Path(qpath) => Some(qpath),
                    _ => None,
                }
            }
        }
    };
}
maybe_path!(Expr, ExprKind);
maybe_path!(Pat, PatKind);
maybe_path!(Ty, TyKind);

/// If `maybe_path` is a path node, resolves it, otherwise returns `Res::Err`
pub fn path_res<'tcx>(cx: &LateContext<'_>, maybe_path: &impl MaybePath<'tcx>) -> Res {
    match maybe_path.qpath_opt() {
        None => Res::Err,
        Some(qpath) => cx.qpath_res(qpath, maybe_path.hir_id()),
    }
}

/// If `maybe_path` is a path node which resolves to an item, retrieves the item ID
pub fn path_def_id<'tcx>(cx: &LateContext<'_>, maybe_path: &impl MaybePath<'tcx>) -> Option<DefId> {
    path_res(cx, maybe_path).opt_def_id()
}

fn find_primitive_impls<'tcx>(tcx: TyCtxt<'tcx>, name: &str) -> impl Iterator<Item = DefId> + 'tcx {
    let ty = match name {
        "bool" => BoolSimplifiedType,
        "char" => CharSimplifiedType,
        "str" => StrSimplifiedType,
        "array" => ArraySimplifiedType,
        "slice" => SliceSimplifiedType,
        // FIXME: rustdoc documents these two using just `pointer`.
        //
        // Maybe this is something we should do here too.
        "const_ptr" => PtrSimplifiedType(Mutability::Not),
        "mut_ptr" => PtrSimplifiedType(Mutability::Mut),
        "isize" => IntSimplifiedType(IntTy::Isize),
        "i8" => IntSimplifiedType(IntTy::I8),
        "i16" => IntSimplifiedType(IntTy::I16),
        "i32" => IntSimplifiedType(IntTy::I32),
        "i64" => IntSimplifiedType(IntTy::I64),
        "i128" => IntSimplifiedType(IntTy::I128),
        "usize" => UintSimplifiedType(UintTy::Usize),
        "u8" => UintSimplifiedType(UintTy::U8),
        "u16" => UintSimplifiedType(UintTy::U16),
        "u32" => UintSimplifiedType(UintTy::U32),
        "u64" => UintSimplifiedType(UintTy::U64),
        "u128" => UintSimplifiedType(UintTy::U128),
        "f32" => FloatSimplifiedType(FloatTy::F32),
        "f64" => FloatSimplifiedType(FloatTy::F64),
        _ => return [].iter().copied(),
    };

    tcx.incoherent_impls(ty).iter().copied()
}

fn non_local_item_children_by_name(tcx: TyCtxt<'_>, def_id: DefId, name: Symbol) -> Vec<Res> {
    match tcx.def_kind(def_id) {
        DefKind::Mod | DefKind::Enum | DefKind::Trait => tcx
            .module_children(def_id)
            .iter()
            .filter(|item| item.ident.name == name)
            .map(|child| child.res.expect_non_local())
            .collect(),
        DefKind::Impl => tcx
            .associated_item_def_ids(def_id)
            .iter()
            .copied()
            .filter(|assoc_def_id| tcx.item_name(*assoc_def_id) == name)
            .map(|assoc_def_id| Res::Def(tcx.def_kind(assoc_def_id), assoc_def_id))
            .collect(),
        _ => Vec::new(),
    }
}

fn local_item_children_by_name(tcx: TyCtxt<'_>, local_id: LocalDefId, name: Symbol) -> Vec<Res> {
    let hir = tcx.hir();

    let root_mod;
    let item_kind = match hir.find_by_def_id(local_id) {
        Some(Node::Crate(r#mod)) => {
            root_mod = ItemKind::Mod(r#mod);
            &root_mod
        },
        Some(Node::Item(item)) => &item.kind,
        _ => return Vec::new(),
    };

    let res = |ident: Ident, owner_id: OwnerId| {
        if ident.name == name {
            let def_id = owner_id.to_def_id();
            Some(Res::Def(tcx.def_kind(def_id), def_id))
        } else {
            None
        }
    };

    match item_kind {
        ItemKind::Mod(r#mod) => r#mod
            .item_ids
            .iter()
            .filter_map(|&item_id| res(hir.item(item_id).ident, item_id.def_id))
            .collect(),
        ItemKind::Impl(r#impl) => r#impl
            .items
            .iter()
            .filter_map(|&ImplItemRef { ident, id, .. }| res(ident, id.def_id))
            .collect(),
        ItemKind::Trait(.., trait_item_refs) => trait_item_refs
            .iter()
            .filter_map(|&TraitItemRef { ident, id, .. }| res(ident, id.def_id))
            .collect(),
        _ => Vec::new(),
    }
}

fn item_children_by_name(tcx: TyCtxt<'_>, def_id: DefId, name: Symbol) -> Vec<Res> {
    if let Some(local_id) = def_id.as_local() {
        local_item_children_by_name(tcx, local_id, name)
    } else {
        non_local_item_children_by_name(tcx, def_id, name)
    }
}

/// Resolves a def path like `std::vec::Vec`.
///
/// Can return multiple resolutions when there are multiple versions of the same crate, e.g.
/// `memchr::memchr` could return the functions from both memchr 1.0 and memchr 2.0.
///
/// Also returns multiple results when there are mulitple paths under the same name e.g. `std::vec`
/// would have both a [`DefKind::Mod`] and [`DefKind::Macro`].
///
/// This function is expensive and should be used sparingly.
pub fn def_path_res(cx: &LateContext<'_>, path: &[&str]) -> Vec<Res> {
    fn find_crates(tcx: TyCtxt<'_>, name: Symbol) -> impl Iterator<Item = DefId> + '_ {
        tcx.crates(())
            .iter()
            .copied()
            .filter(move |&num| tcx.crate_name(num) == name)
            .map(CrateNum::as_def_id)
    }

    let tcx = cx.tcx;

    let (base, mut path) = match *path {
        [primitive] => {
            return vec![PrimTy::from_name(Symbol::intern(primitive)).map_or(Res::Err, Res::PrimTy)];
        },
        [base, ref path @ ..] => (base, path),
        _ => return Vec::new(),
    };

    let base_sym = Symbol::intern(base);

    let local_crate = if tcx.crate_name(LOCAL_CRATE) == base_sym {
        Some(LOCAL_CRATE.as_def_id())
    } else {
        None
    };

    let starts = find_primitive_impls(tcx, base)
        .chain(find_crates(tcx, base_sym))
        .chain(local_crate)
        .map(|id| Res::Def(tcx.def_kind(id), id));

    let mut resolutions: Vec<Res> = starts.collect();

    while let [segment, rest @ ..] = path {
        path = rest;
        let segment = Symbol::intern(segment);

        resolutions = resolutions
            .into_iter()
            .filter_map(|res| res.opt_def_id())
            .flat_map(|def_id| {
                // When the current def_id is e.g. `struct S`, check the impl items in
                // `impl S { ... }`
                let inherent_impl_children = tcx
                    .inherent_impls(def_id)
                    .iter()
                    .flat_map(|&impl_def_id| item_children_by_name(tcx, impl_def_id, segment));

                let direct_children = item_children_by_name(tcx, def_id, segment);

                inherent_impl_children.chain(direct_children)
            })
            .collect();
    }

    resolutions
}

/// Resolves a def path like `std::vec::Vec` to its [`DefId`]s, see [`def_path_res`].
pub fn def_path_def_ids(cx: &LateContext<'_>, path: &[&str]) -> impl Iterator<Item = DefId> {
    def_path_res(cx, path).into_iter().filter_map(|res| res.opt_def_id())
}

/// Convenience function to get the `DefId` of a trait by path.
/// It could be a trait or trait alias.
///
/// This function is expensive and should be used sparingly.
pub fn get_trait_def_id(cx: &LateContext<'_>, path: &[&str]) -> Option<DefId> {
    def_path_res(cx, path).into_iter().find_map(|res| match res {
        Res::Def(DefKind::Trait | DefKind::TraitAlias, trait_id) => Some(trait_id),
        _ => None,
    })
}

/// Gets the `hir::TraitRef` of the trait the given method is implemented for.
///
/// Use this if you want to find the `TraitRef` of the `Add` trait in this example:
///
/// ```rust
/// struct Point(isize, isize);
///
/// impl std::ops::Add for Point {
///     type Output = Self;
///
///     fn add(self, other: Self) -> Self {
///         Point(0, 0)
///     }
/// }
/// ```
pub fn trait_ref_of_method<'tcx>(cx: &LateContext<'tcx>, def_id: LocalDefId) -> Option<&'tcx TraitRef<'tcx>> {
    // Get the implemented trait for the current function
    let hir_id = cx.tcx.hir().local_def_id_to_hir_id(def_id);
    let parent_impl = cx.tcx.hir().get_parent_item(hir_id);
    if_chain! {
        if parent_impl != hir::CRATE_OWNER_ID;
        if let hir::Node::Item(item) = cx.tcx.hir().get_by_def_id(parent_impl.def_id);
        if let hir::ItemKind::Impl(impl_) = &item.kind;
        then {
            return impl_.of_trait.as_ref();
        }
    }
    None
}

/// This method will return tuple of projection stack and root of the expression,
/// used in `can_mut_borrow_both`.
///
/// For example, if `e` represents the `v[0].a.b[x]`
/// this method will return a tuple, composed of a `Vec`
/// containing the `Expr`s for `v[0], v[0].a, v[0].a.b, v[0].a.b[x]`
/// and an `Expr` for root of them, `v`
fn projection_stack<'a, 'hir>(mut e: &'a Expr<'hir>) -> (Vec<&'a Expr<'hir>>, &'a Expr<'hir>) {
    let mut result = vec![];
    let root = loop {
        match e.kind {
            ExprKind::Index(ep, _) | ExprKind::Field(ep, _) => {
                result.push(e);
                e = ep;
            },
            _ => break e,
        };
    };
    result.reverse();
    (result, root)
}

/// Gets the mutability of the custom deref adjustment, if any.
pub fn expr_custom_deref_adjustment(cx: &LateContext<'_>, e: &Expr<'_>) -> Option<Mutability> {
    cx.typeck_results()
        .expr_adjustments(e)
        .iter()
        .find_map(|a| match a.kind {
            Adjust::Deref(Some(d)) => Some(Some(d.mutbl)),
            Adjust::Deref(None) => None,
            _ => Some(None),
        })
        .and_then(|x| x)
}

/// Checks if two expressions can be mutably borrowed simultaneously
/// and they aren't dependent on borrowing same thing twice
pub fn can_mut_borrow_both(cx: &LateContext<'_>, e1: &Expr<'_>, e2: &Expr<'_>) -> bool {
    let (s1, r1) = projection_stack(e1);
    let (s2, r2) = projection_stack(e2);
    if !eq_expr_value(cx, r1, r2) {
        return true;
    }
    if expr_custom_deref_adjustment(cx, r1).is_some() || expr_custom_deref_adjustment(cx, r2).is_some() {
        return false;
    }

    for (x1, x2) in s1.iter().zip(s2.iter()) {
        if expr_custom_deref_adjustment(cx, x1).is_some() || expr_custom_deref_adjustment(cx, x2).is_some() {
            return false;
        }

        match (&x1.kind, &x2.kind) {
            (ExprKind::Field(_, i1), ExprKind::Field(_, i2)) => {
                if i1 != i2 {
                    return true;
                }
            },
            (ExprKind::Index(_, i1), ExprKind::Index(_, i2)) => {
                if !eq_expr_value(cx, i1, i2) {
                    return false;
                }
            },
            _ => return false,
        }
    }
    false
}

/// Returns true if the `def_id` associated with the `path` is recognized as a "default-equivalent"
/// constructor from the std library
fn is_default_equivalent_ctor(cx: &LateContext<'_>, def_id: DefId, path: &QPath<'_>) -> bool {
    let std_types_symbols = &[
        sym::Vec,
        sym::VecDeque,
        sym::LinkedList,
        sym::HashMap,
        sym::BTreeMap,
        sym::HashSet,
        sym::BTreeSet,
        sym::BinaryHeap,
    ];

    if let QPath::TypeRelative(_, method) = path {
        if method.ident.name == sym::new {
            if let Some(impl_did) = cx.tcx.impl_of_method(def_id) {
                if let Some(adt) = cx.tcx.type_of(impl_did).ty_adt_def() {
                    return std_types_symbols
                        .iter()
                        .any(|&symbol| cx.tcx.is_diagnostic_item(symbol, adt.did()) || Some(adt.did()) == cx.tcx.lang_items().string());
                }
            }
        }
    }
    false
}

/// Return true if the expr is equal to `Default::default` when evaluated.
pub fn is_default_equivalent_call(cx: &LateContext<'_>, repl_func: &Expr<'_>) -> bool {
    if_chain! {
        if let hir::ExprKind::Path(ref repl_func_qpath) = repl_func.kind;
        if let Some(repl_def_id) = cx.qpath_res(repl_func_qpath, repl_func.hir_id).opt_def_id();
        if is_diag_trait_item(cx, repl_def_id, sym::Default)
            || is_default_equivalent_ctor(cx, repl_def_id, repl_func_qpath);
        then { true } else { false }
    }
}

/// Returns true if the expr is equal to `Default::default()` of it's type when evaluated.
/// It doesn't cover all cases, for example indirect function calls (some of std
/// functions are supported) but it is the best we have.
pub fn is_default_equivalent(cx: &LateContext<'_>, e: &Expr<'_>) -> bool {
    match &e.kind {
        ExprKind::Lit(lit) => match lit.node {
            LitKind::Bool(false) | LitKind::Int(0, _) => true,
            LitKind::Str(s, _) => s.is_empty(),
            _ => false,
        },
        ExprKind::Tup(items) | ExprKind::Array(items) => items.iter().all(|x| is_default_equivalent(cx, x)),
        ExprKind::Repeat(x, ArrayLen::Body(len)) => if_chain! {
            if let ExprKind::Lit(ref const_lit) = cx.tcx.hir().body(len.body).value.kind;
            if let LitKind::Int(v, _) = const_lit.node;
            if v <= 32 && is_default_equivalent(cx, x);
            then {
                true
            }
            else {
                false
            }
        },
        ExprKind::Call(repl_func, []) => is_default_equivalent_call(cx, repl_func),
        ExprKind::Call(from_func, [ref arg]) => is_default_equivalent_from(cx, from_func, arg),
        ExprKind::Path(qpath) => is_res_lang_ctor(cx, cx.qpath_res(qpath, e.hir_id), OptionNone),
        ExprKind::AddrOf(rustc_hir::BorrowKind::Ref, _, expr) => matches!(expr.kind, ExprKind::Array([])),
        _ => false,
    }
}

fn is_default_equivalent_from(cx: &LateContext<'_>, from_func: &Expr<'_>, arg: &Expr<'_>) -> bool {
    if let ExprKind::Path(QPath::TypeRelative(ty, seg)) = from_func.kind &&
        seg.ident.name == sym::from
    {
        match arg.kind {
            ExprKind::Lit(hir::Lit {
                node: LitKind::Str(ref sym, _),
                ..
<<<<<<< HEAD
            }) => return sym.is_empty() && is_path_lang_item(cx, ty, LangItem::String),
=======
            }) => return sym.is_empty() && is_path_diagnostic_item(cx, ty, sym::String),
>>>>>>> 51ec465c
            ExprKind::Array([]) => return is_path_diagnostic_item(cx, ty, sym::Vec),
            ExprKind::Repeat(_, ArrayLen::Body(len)) => {
                if let ExprKind::Lit(ref const_lit) = cx.tcx.hir().body(len.body).value.kind &&
                    let LitKind::Int(v, _) = const_lit.node
                {
                        return v == 0 && is_path_diagnostic_item(cx, ty, sym::Vec);
                }
            }
            _ => (),
        }
    }
    false
}

/// Checks if the top level expression can be moved into a closure as is.
/// Currently checks for:
/// * Break/Continue outside the given loop HIR ids.
/// * Yield/Return statements.
/// * Inline assembly.
/// * Usages of a field of a local where the type of the local can be partially moved.
///
/// For example, given the following function:
///
/// ```
/// fn f<'a>(iter: &mut impl Iterator<Item = (usize, &'a mut String)>) {
///     for item in iter {
///         let s = item.1;
///         if item.0 > 10 {
///             continue;
///         } else {
///             s.clear();
///         }
///     }
/// }
/// ```
///
/// When called on the expression `item.0` this will return false unless the local `item` is in the
/// `ignore_locals` set. The type `(usize, &mut String)` can have the second element moved, so it
/// isn't always safe to move into a closure when only a single field is needed.
///
/// When called on the `continue` expression this will return false unless the outer loop expression
/// is in the `loop_ids` set.
///
/// Note that this check is not recursive, so passing the `if` expression will always return true
/// even though sub-expressions might return false.
pub fn can_move_expr_to_closure_no_visit<'tcx>(
    cx: &LateContext<'tcx>,
    expr: &'tcx Expr<'_>,
    loop_ids: &[HirId],
    ignore_locals: &HirIdSet,
) -> bool {
    match expr.kind {
        ExprKind::Break(Destination { target_id: Ok(id), .. }, _)
        | ExprKind::Continue(Destination { target_id: Ok(id), .. })
            if loop_ids.contains(&id) =>
        {
            true
        },
        ExprKind::Break(..)
        | ExprKind::Continue(_)
        | ExprKind::Ret(_)
        | ExprKind::Yield(..)
        | ExprKind::InlineAsm(_) => false,
        // Accessing a field of a local value can only be done if the type isn't
        // partially moved.
        ExprKind::Field(
            &Expr {
                hir_id,
                kind:
                    ExprKind::Path(QPath::Resolved(
                        _,
                        Path {
                            res: Res::Local(local_id),
                            ..
                        },
                    )),
                ..
            },
            _,
        ) if !ignore_locals.contains(local_id) && can_partially_move_ty(cx, cx.typeck_results().node_type(hir_id)) => {
            // TODO: check if the local has been partially moved. Assume it has for now.
            false
        },
        _ => true,
    }
}

/// How a local is captured by a closure
#[derive(Debug, Clone, Copy, PartialEq, Eq)]
pub enum CaptureKind {
    Value,
    Ref(Mutability),
}
impl CaptureKind {
    pub fn is_imm_ref(self) -> bool {
        self == Self::Ref(Mutability::Not)
    }
}
impl std::ops::BitOr for CaptureKind {
    type Output = Self;
    fn bitor(self, rhs: Self) -> Self::Output {
        match (self, rhs) {
            (CaptureKind::Value, _) | (_, CaptureKind::Value) => CaptureKind::Value,
            (CaptureKind::Ref(Mutability::Mut), CaptureKind::Ref(_))
            | (CaptureKind::Ref(_), CaptureKind::Ref(Mutability::Mut)) => CaptureKind::Ref(Mutability::Mut),
            (CaptureKind::Ref(Mutability::Not), CaptureKind::Ref(Mutability::Not)) => CaptureKind::Ref(Mutability::Not),
        }
    }
}
impl std::ops::BitOrAssign for CaptureKind {
    fn bitor_assign(&mut self, rhs: Self) {
        *self = *self | rhs;
    }
}

/// Given an expression referencing a local, determines how it would be captured in a closure.
/// Note as this will walk up to parent expressions until the capture can be determined it should
/// only be used while making a closure somewhere a value is consumed. e.g. a block, match arm, or
/// function argument (other than a receiver).
pub fn capture_local_usage(cx: &LateContext<'_>, e: &Expr<'_>) -> CaptureKind {
    fn pat_capture_kind(cx: &LateContext<'_>, pat: &Pat<'_>) -> CaptureKind {
        let mut capture = CaptureKind::Ref(Mutability::Not);
        pat.each_binding_or_first(&mut |_, id, span, _| match cx
            .typeck_results()
            .extract_binding_mode(cx.sess(), id, span)
            .unwrap()
        {
            BindingMode::BindByValue(_) if !is_copy(cx, cx.typeck_results().node_type(id)) => {
                capture = CaptureKind::Value;
            },
            BindingMode::BindByReference(Mutability::Mut) if capture != CaptureKind::Value => {
                capture = CaptureKind::Ref(Mutability::Mut);
            },
            _ => (),
        });
        capture
    }

    debug_assert!(matches!(
        e.kind,
        ExprKind::Path(QPath::Resolved(None, Path { res: Res::Local(_), .. }))
    ));

    let mut child_id = e.hir_id;
    let mut capture = CaptureKind::Value;
    let mut capture_expr_ty = e;

    for (parent_id, parent) in cx.tcx.hir().parent_iter(e.hir_id) {
        if let [
            Adjustment {
                kind: Adjust::Deref(_) | Adjust::Borrow(AutoBorrow::Ref(..)),
                target,
            },
            ref adjust @ ..,
        ] = *cx
            .typeck_results()
            .adjustments()
            .get(child_id)
            .map_or(&[][..], |x| &**x)
        {
            if let rustc_ty::RawPtr(TypeAndMut { mutbl: mutability, .. }) | rustc_ty::Ref(_, _, mutability) =
                *adjust.last().map_or(target, |a| a.target).kind()
            {
                return CaptureKind::Ref(mutability);
            }
        }

        match parent {
            Node::Expr(e) => match e.kind {
                ExprKind::AddrOf(_, mutability, _) => return CaptureKind::Ref(mutability),
                ExprKind::Index(..) | ExprKind::Unary(UnOp::Deref, _) => capture = CaptureKind::Ref(Mutability::Not),
                ExprKind::Assign(lhs, ..) | ExprKind::AssignOp(_, lhs, _) if lhs.hir_id == child_id => {
                    return CaptureKind::Ref(Mutability::Mut);
                },
                ExprKind::Field(..) => {
                    if capture == CaptureKind::Value {
                        capture_expr_ty = e;
                    }
                },
                ExprKind::Let(let_expr) => {
                    let mutability = match pat_capture_kind(cx, let_expr.pat) {
                        CaptureKind::Value => Mutability::Not,
                        CaptureKind::Ref(m) => m,
                    };
                    return CaptureKind::Ref(mutability);
                },
                ExprKind::Match(_, arms, _) => {
                    let mut mutability = Mutability::Not;
                    for capture in arms.iter().map(|arm| pat_capture_kind(cx, arm.pat)) {
                        match capture {
                            CaptureKind::Value => break,
                            CaptureKind::Ref(Mutability::Mut) => mutability = Mutability::Mut,
                            CaptureKind::Ref(Mutability::Not) => (),
                        }
                    }
                    return CaptureKind::Ref(mutability);
                },
                _ => break,
            },
            Node::Local(l) => match pat_capture_kind(cx, l.pat) {
                CaptureKind::Value => break,
                capture @ CaptureKind::Ref(_) => return capture,
            },
            _ => break,
        }

        child_id = parent_id;
    }

    if capture == CaptureKind::Value && is_copy(cx, cx.typeck_results().expr_ty(capture_expr_ty)) {
        // Copy types are never automatically captured by value.
        CaptureKind::Ref(Mutability::Not)
    } else {
        capture
    }
}

/// Checks if the expression can be moved into a closure as is. This will return a list of captures
/// if so, otherwise, `None`.
pub fn can_move_expr_to_closure<'tcx>(cx: &LateContext<'tcx>, expr: &'tcx Expr<'_>) -> Option<HirIdMap<CaptureKind>> {
    struct V<'cx, 'tcx> {
        cx: &'cx LateContext<'tcx>,
        // Stack of potential break targets contained in the expression.
        loops: Vec<HirId>,
        /// Local variables created in the expression. These don't need to be captured.
        locals: HirIdSet,
        /// Whether this expression can be turned into a closure.
        allow_closure: bool,
        /// Locals which need to be captured, and whether they need to be by value, reference, or
        /// mutable reference.
        captures: HirIdMap<CaptureKind>,
    }
    impl<'tcx> Visitor<'tcx> for V<'_, 'tcx> {
        fn visit_expr(&mut self, e: &'tcx Expr<'_>) {
            if !self.allow_closure {
                return;
            }

            match e.kind {
                ExprKind::Path(QPath::Resolved(None, &Path { res: Res::Local(l), .. })) => {
                    if !self.locals.contains(&l) {
                        let cap = capture_local_usage(self.cx, e);
                        self.captures.entry(l).and_modify(|e| *e |= cap).or_insert(cap);
                    }
                },
                ExprKind::Closure { .. } => {
                    let closure_id = self.cx.tcx.hir().local_def_id(e.hir_id);
                    for capture in self.cx.typeck_results().closure_min_captures_flattened(closure_id) {
                        let local_id = match capture.place.base {
                            PlaceBase::Local(id) => id,
                            PlaceBase::Upvar(var) => var.var_path.hir_id,
                            _ => continue,
                        };
                        if !self.locals.contains(&local_id) {
                            let capture = match capture.info.capture_kind {
                                UpvarCapture::ByValue => CaptureKind::Value,
                                UpvarCapture::ByRef(kind) => match kind {
                                    BorrowKind::ImmBorrow => CaptureKind::Ref(Mutability::Not),
                                    BorrowKind::UniqueImmBorrow | BorrowKind::MutBorrow => {
                                        CaptureKind::Ref(Mutability::Mut)
                                    },
                                },
                            };
                            self.captures
                                .entry(local_id)
                                .and_modify(|e| *e |= capture)
                                .or_insert(capture);
                        }
                    }
                },
                ExprKind::Loop(b, ..) => {
                    self.loops.push(e.hir_id);
                    self.visit_block(b);
                    self.loops.pop();
                },
                _ => {
                    self.allow_closure &= can_move_expr_to_closure_no_visit(self.cx, e, &self.loops, &self.locals);
                    walk_expr(self, e);
                },
            }
        }

        fn visit_pat(&mut self, p: &'tcx Pat<'tcx>) {
            p.each_binding_or_first(&mut |_, id, _, _| {
                self.locals.insert(id);
            });
        }
    }

    let mut v = V {
        cx,
        allow_closure: true,
        loops: Vec::new(),
        locals: HirIdSet::default(),
        captures: HirIdMap::default(),
    };
    v.visit_expr(expr);
    v.allow_closure.then_some(v.captures)
}

/// Arguments of a method: the receiver and all the additional arguments.
pub type MethodArguments<'tcx> = Vec<(&'tcx Expr<'tcx>, &'tcx [Expr<'tcx>])>;

/// Returns the method names and argument list of nested method call expressions that make up
/// `expr`. method/span lists are sorted with the most recent call first.
pub fn method_calls<'tcx>(expr: &'tcx Expr<'tcx>, max_depth: usize) -> (Vec<Symbol>, MethodArguments<'tcx>, Vec<Span>) {
    let mut method_names = Vec::with_capacity(max_depth);
    let mut arg_lists = Vec::with_capacity(max_depth);
    let mut spans = Vec::with_capacity(max_depth);

    let mut current = expr;
    for _ in 0..max_depth {
        if let ExprKind::MethodCall(path, receiver, args, _) = &current.kind {
            if receiver.span.from_expansion() || args.iter().any(|e| e.span.from_expansion()) {
                break;
            }
            method_names.push(path.ident.name);
            arg_lists.push((*receiver, &**args));
            spans.push(path.ident.span);
            current = receiver;
        } else {
            break;
        }
    }

    (method_names, arg_lists, spans)
}

/// Matches an `Expr` against a chain of methods, and return the matched `Expr`s.
///
/// For example, if `expr` represents the `.baz()` in `foo.bar().baz()`,
/// `method_chain_args(expr, &["bar", "baz"])` will return a `Vec`
/// containing the `Expr`s for
/// `.bar()` and `.baz()`
pub fn method_chain_args<'a>(expr: &'a Expr<'_>, methods: &[&str]) -> Option<Vec<(&'a Expr<'a>, &'a [Expr<'a>])>> {
    let mut current = expr;
    let mut matched = Vec::with_capacity(methods.len());
    for method_name in methods.iter().rev() {
        // method chains are stored last -> first
        if let ExprKind::MethodCall(path, receiver, args, _) = current.kind {
            if path.ident.name.as_str() == *method_name {
                if receiver.span.from_expansion() || args.iter().any(|e| e.span.from_expansion()) {
                    return None;
                }
                matched.push((receiver, args)); // build up `matched` backwards
                current = receiver; // go to parent expression
            } else {
                return None;
            }
        } else {
            return None;
        }
    }
    // Reverse `matched` so that it is in the same order as `methods`.
    matched.reverse();
    Some(matched)
}

/// Returns `true` if the provided `def_id` is an entrypoint to a program.
pub fn is_entrypoint_fn(cx: &LateContext<'_>, def_id: DefId) -> bool {
    cx.tcx
        .entry_fn(())
        .map_or(false, |(entry_fn_def_id, _)| def_id == entry_fn_def_id)
}

/// Returns `true` if the expression is in the program's `#[panic_handler]`.
pub fn is_in_panic_handler(cx: &LateContext<'_>, e: &Expr<'_>) -> bool {
    let parent = cx.tcx.hir().get_parent_item(e.hir_id);
    Some(parent.to_def_id()) == cx.tcx.lang_items().panic_impl()
}

/// Gets the name of the item the expression is in, if available.
pub fn get_item_name(cx: &LateContext<'_>, expr: &Expr<'_>) -> Option<Symbol> {
    let parent_id = cx.tcx.hir().get_parent_item(expr.hir_id).def_id;
    match cx.tcx.hir().find_by_def_id(parent_id) {
        Some(
            Node::Item(Item { ident, .. })
            | Node::TraitItem(TraitItem { ident, .. })
            | Node::ImplItem(ImplItem { ident, .. }),
        ) => Some(ident.name),
        _ => None,
    }
}

pub struct ContainsName {
    pub name: Symbol,
    pub result: bool,
}

impl<'tcx> Visitor<'tcx> for ContainsName {
    fn visit_name(&mut self, name: Symbol) {
        if self.name == name {
            self.result = true;
        }
    }
}

/// Checks if an `Expr` contains a certain name.
pub fn contains_name(name: Symbol, expr: &Expr<'_>) -> bool {
    let mut cn = ContainsName { name, result: false };
    cn.visit_expr(expr);
    cn.result
}

/// Returns `true` if `expr` contains a return expression
pub fn contains_return(expr: &hir::Expr<'_>) -> bool {
    for_each_expr(expr, |e| {
        if matches!(e.kind, hir::ExprKind::Ret(..)) {
            ControlFlow::Break(())
        } else {
            ControlFlow::Continue(())
        }
    })
    .is_some()
}

/// Gets the parent node, if any.
pub fn get_parent_node(tcx: TyCtxt<'_>, id: HirId) -> Option<Node<'_>> {
    tcx.hir().parent_iter(id).next().map(|(_, node)| node)
}

/// Gets the parent expression, if any –- this is useful to constrain a lint.
pub fn get_parent_expr<'tcx>(cx: &LateContext<'tcx>, e: &Expr<'_>) -> Option<&'tcx Expr<'tcx>> {
    get_parent_expr_for_hir(cx, e.hir_id)
}

/// This retrieves the parent for the given `HirId` if it's an expression. This is useful for
/// constraint lints
pub fn get_parent_expr_for_hir<'tcx>(cx: &LateContext<'tcx>, hir_id: hir::HirId) -> Option<&'tcx Expr<'tcx>> {
    match get_parent_node(cx.tcx, hir_id) {
        Some(Node::Expr(parent)) => Some(parent),
        _ => None,
    }
}

pub fn get_enclosing_block<'tcx>(cx: &LateContext<'tcx>, hir_id: HirId) -> Option<&'tcx Block<'tcx>> {
    let map = &cx.tcx.hir();
    let enclosing_node = map
        .get_enclosing_scope(hir_id)
        .and_then(|enclosing_id| map.find(enclosing_id));
    enclosing_node.and_then(|node| match node {
        Node::Block(block) => Some(block),
        Node::Item(&Item {
            kind: ItemKind::Fn(_, _, eid),
            ..
        })
        | Node::ImplItem(&ImplItem {
            kind: ImplItemKind::Fn(_, eid),
            ..
        }) => match cx.tcx.hir().body(eid).value.kind {
            ExprKind::Block(block, _) => Some(block),
            _ => None,
        },
        _ => None,
    })
}

/// Gets the loop or closure enclosing the given expression, if any.
pub fn get_enclosing_loop_or_multi_call_closure<'tcx>(
    cx: &LateContext<'tcx>,
    expr: &Expr<'_>,
) -> Option<&'tcx Expr<'tcx>> {
    for (_, node) in cx.tcx.hir().parent_iter(expr.hir_id) {
        match node {
            Node::Expr(e) => match e.kind {
                ExprKind::Closure { .. } => {
                    if let rustc_ty::Closure(_, subs) = cx.typeck_results().expr_ty(e).kind()
                        && subs.as_closure().kind() == ClosureKind::FnOnce
                    {
                        continue;
                    }
                    let is_once = walk_to_expr_usage(cx, e, |node, id| {
                        let Node::Expr(e) = node else {
                            return None;
                        };
                        match e.kind {
                            ExprKind::Call(f, _) if f.hir_id == id => Some(()),
                            ExprKind::Call(f, args) => {
                                let i = args.iter().position(|arg| arg.hir_id == id)?;
                                let sig = expr_sig(cx, f)?;
                                let predicates = sig
                                    .predicates_id()
                                    .map_or(cx.param_env, |id| cx.tcx.param_env(id))
                                    .caller_bounds();
                                sig.input(i).and_then(|ty| {
                                    ty_is_fn_once_param(cx.tcx, ty.skip_binder(), predicates).then_some(())
                                })
                            },
                            ExprKind::MethodCall(_, receiver, args, _) => {
                                let i = std::iter::once(receiver)
                                    .chain(args.iter())
                                    .position(|arg| arg.hir_id == id)?;
                                let id = cx.typeck_results().type_dependent_def_id(e.hir_id)?;
                                let ty = cx.tcx.fn_sig(id).skip_binder().inputs()[i];
                                ty_is_fn_once_param(cx.tcx, ty, cx.tcx.param_env(id).caller_bounds()).then_some(())
                            },
                            _ => None,
                        }
                    })
                    .is_some();
                    if !is_once {
                        return Some(e);
                    }
                },
                ExprKind::Loop(..) => return Some(e),
                _ => (),
            },
            Node::Stmt(_) | Node::Block(_) | Node::Local(_) | Node::Arm(_) => (),
            _ => break,
        }
    }
    None
}

/// Gets the parent node if it's an impl block.
pub fn get_parent_as_impl(tcx: TyCtxt<'_>, id: HirId) -> Option<&Impl<'_>> {
    match tcx.hir().parent_iter(id).next() {
        Some((
            _,
            Node::Item(Item {
                kind: ItemKind::Impl(imp),
                ..
            }),
        )) => Some(imp),
        _ => None,
    }
}

/// Removes blocks around an expression, only if the block contains just one expression
/// and no statements. Unsafe blocks are not removed.
///
/// Examples:
///  * `{}`               -> `{}`
///  * `{ x }`            -> `x`
///  * `{{ x }}`          -> `x`
///  * `{ x; }`           -> `{ x; }`
///  * `{ x; y }`         -> `{ x; y }`
///  * `{ unsafe { x } }` -> `unsafe { x }`
pub fn peel_blocks<'a>(mut expr: &'a Expr<'a>) -> &'a Expr<'a> {
    while let ExprKind::Block(
        Block {
            stmts: [],
            expr: Some(inner),
            rules: BlockCheckMode::DefaultBlock,
            ..
        },
        _,
    ) = expr.kind
    {
        expr = inner;
    }
    expr
}

/// Removes blocks around an expression, only if the block contains just one expression
/// or just one expression statement with a semicolon. Unsafe blocks are not removed.
///
/// Examples:
///  * `{}`               -> `{}`
///  * `{ x }`            -> `x`
///  * `{ x; }`           -> `x`
///  * `{{ x; }}`         -> `x`
///  * `{ x; y }`         -> `{ x; y }`
///  * `{ unsafe { x } }` -> `unsafe { x }`
pub fn peel_blocks_with_stmt<'a>(mut expr: &'a Expr<'a>) -> &'a Expr<'a> {
    while let ExprKind::Block(
        Block {
            stmts: [],
            expr: Some(inner),
            rules: BlockCheckMode::DefaultBlock,
            ..
        }
        | Block {
            stmts:
                [
                    Stmt {
                        kind: StmtKind::Expr(inner) | StmtKind::Semi(inner),
                        ..
                    },
                ],
            expr: None,
            rules: BlockCheckMode::DefaultBlock,
            ..
        },
        _,
    ) = expr.kind
    {
        expr = inner;
    }
    expr
}

/// Checks if the given expression is the else clause of either an `if` or `if let` expression.
pub fn is_else_clause(tcx: TyCtxt<'_>, expr: &Expr<'_>) -> bool {
    let mut iter = tcx.hir().parent_iter(expr.hir_id);
    match iter.next() {
        Some((
            _,
            Node::Expr(Expr {
                kind: ExprKind::If(_, _, Some(else_expr)),
                ..
            }),
        )) => else_expr.hir_id == expr.hir_id,
        _ => false,
    }
}

/// Checks whether the given expression is a constant integer of the given value.
/// unlike `is_integer_literal`, this version does const folding
pub fn is_integer_const(cx: &LateContext<'_>, e: &Expr<'_>, value: u128) -> bool {
    if is_integer_literal(e, value) {
        return true;
    }
    let enclosing_body = cx.tcx.hir().enclosing_body_owner(e.hir_id);
    if let Some((Constant::Int(v), _)) = constant(cx, cx.tcx.typeck(enclosing_body), e) {
        return value == v;
    }
    false
}

/// Checks whether the given expression is a constant literal of the given value.
pub fn is_integer_literal(expr: &Expr<'_>, value: u128) -> bool {
    // FIXME: use constant folding
    if let ExprKind::Lit(ref spanned) = expr.kind {
        if let LitKind::Int(v, _) = spanned.node {
            return v == value;
        }
    }
    false
}

/// Returns `true` if the given `Expr` has been coerced before.
///
/// Examples of coercions can be found in the Nomicon at
/// <https://doc.rust-lang.org/nomicon/coercions.html>.
///
/// See `rustc_middle::ty::adjustment::Adjustment` and `rustc_hir_analysis::check::coercion` for
/// more information on adjustments and coercions.
pub fn is_adjusted(cx: &LateContext<'_>, e: &Expr<'_>) -> bool {
    cx.typeck_results().adjustments().get(e.hir_id).is_some()
}

/// Returns the pre-expansion span if this comes from an expansion of the
/// macro `name`.
/// See also [`is_direct_expn_of`].
#[must_use]
pub fn is_expn_of(mut span: Span, name: &str) -> Option<Span> {
    loop {
        if span.from_expansion() {
            let data = span.ctxt().outer_expn_data();
            let new_span = data.call_site;

            if let ExpnKind::Macro(MacroKind::Bang, mac_name) = data.kind {
                if mac_name.as_str() == name {
                    return Some(new_span);
                }
            }

            span = new_span;
        } else {
            return None;
        }
    }
}

/// Returns the pre-expansion span if the span directly comes from an expansion
/// of the macro `name`.
/// The difference with [`is_expn_of`] is that in
/// ```rust
/// # macro_rules! foo { ($name:tt!$args:tt) => { $name!$args } }
/// # macro_rules! bar { ($e:expr) => { $e } }
/// foo!(bar!(42));
/// ```
/// `42` is considered expanded from `foo!` and `bar!` by `is_expn_of` but only
/// from `bar!` by `is_direct_expn_of`.
#[must_use]
pub fn is_direct_expn_of(span: Span, name: &str) -> Option<Span> {
    if span.from_expansion() {
        let data = span.ctxt().outer_expn_data();
        let new_span = data.call_site;

        if let ExpnKind::Macro(MacroKind::Bang, mac_name) = data.kind {
            if mac_name.as_str() == name {
                return Some(new_span);
            }
        }
    }

    None
}

/// Convenience function to get the return type of a function.
pub fn return_ty<'tcx>(cx: &LateContext<'tcx>, fn_item: hir::HirId) -> Ty<'tcx> {
    let fn_def_id = cx.tcx.hir().local_def_id(fn_item);
    let ret_ty = cx.tcx.fn_sig(fn_def_id).output();
    cx.tcx.erase_late_bound_regions(ret_ty)
}

/// Convenience function to get the nth argument type of a function.
pub fn nth_arg<'tcx>(cx: &LateContext<'tcx>, fn_item: hir::HirId, nth: usize) -> Ty<'tcx> {
    let fn_def_id = cx.tcx.hir().local_def_id(fn_item);
    let arg = cx.tcx.fn_sig(fn_def_id).input(nth);
    cx.tcx.erase_late_bound_regions(arg)
}

/// Checks if an expression is constructing a tuple-like enum variant or struct
pub fn is_ctor_or_promotable_const_function(cx: &LateContext<'_>, expr: &Expr<'_>) -> bool {
    if let ExprKind::Call(fun, _) = expr.kind {
        if let ExprKind::Path(ref qp) = fun.kind {
            let res = cx.qpath_res(qp, fun.hir_id);
            return match res {
                def::Res::Def(DefKind::Variant | DefKind::Ctor(..), ..) => true,
                def::Res::Def(_, def_id) => cx.tcx.is_promotable_const_fn(def_id),
                _ => false,
            };
        }
    }
    false
}

/// Returns `true` if a pattern is refutable.
// TODO: should be implemented using rustc/mir_build/thir machinery
pub fn is_refutable(cx: &LateContext<'_>, pat: &Pat<'_>) -> bool {
    fn is_enum_variant(cx: &LateContext<'_>, qpath: &QPath<'_>, id: HirId) -> bool {
        matches!(
            cx.qpath_res(qpath, id),
            def::Res::Def(DefKind::Variant, ..) | Res::Def(DefKind::Ctor(def::CtorOf::Variant, _), _)
        )
    }

    fn are_refutable<'a, I: IntoIterator<Item = &'a Pat<'a>>>(cx: &LateContext<'_>, i: I) -> bool {
        i.into_iter().any(|pat| is_refutable(cx, pat))
    }

    match pat.kind {
        PatKind::Wild => false,
        PatKind::Binding(_, _, _, pat) => pat.map_or(false, |pat| is_refutable(cx, pat)),
        PatKind::Box(pat) | PatKind::Ref(pat, _) => is_refutable(cx, pat),
        PatKind::Lit(..) | PatKind::Range(..) => true,
        PatKind::Path(ref qpath) => is_enum_variant(cx, qpath, pat.hir_id),
        PatKind::Or(pats) => {
            // TODO: should be the honest check, that pats is exhaustive set
            are_refutable(cx, pats)
        },
        PatKind::Tuple(pats, _) => are_refutable(cx, pats),
        PatKind::Struct(ref qpath, fields, _) => {
            is_enum_variant(cx, qpath, pat.hir_id) || are_refutable(cx, fields.iter().map(|field| field.pat))
        },
        PatKind::TupleStruct(ref qpath, pats, _) => is_enum_variant(cx, qpath, pat.hir_id) || are_refutable(cx, pats),
        PatKind::Slice(head, middle, tail) => {
            match &cx.typeck_results().node_type(pat.hir_id).kind() {
                rustc_ty::Slice(..) => {
                    // [..] is the only irrefutable slice pattern.
                    !head.is_empty() || middle.is_none() || !tail.is_empty()
                },
                rustc_ty::Array(..) => are_refutable(cx, head.iter().chain(middle).chain(tail.iter())),
                _ => {
                    // unreachable!()
                    true
                },
            }
        },
    }
}

/// If the pattern is an `or` pattern, call the function once for each sub pattern. Otherwise, call
/// the function once on the given pattern.
pub fn recurse_or_patterns<'tcx, F: FnMut(&'tcx Pat<'tcx>)>(pat: &'tcx Pat<'tcx>, mut f: F) {
    if let PatKind::Or(pats) = pat.kind {
        pats.iter().for_each(f);
    } else {
        f(pat);
    }
}

pub fn is_self(slf: &Param<'_>) -> bool {
    if let PatKind::Binding(.., name, _) = slf.pat.kind {
        name.name == kw::SelfLower
    } else {
        false
    }
}

pub fn is_self_ty(slf: &hir::Ty<'_>) -> bool {
    if let TyKind::Path(QPath::Resolved(None, path)) = slf.kind {
        if let Res::SelfTyParam { .. } | Res::SelfTyAlias { .. } = path.res {
            return true;
        }
    }
    false
}

pub fn iter_input_pats<'tcx>(decl: &FnDecl<'_>, body: &'tcx Body<'_>) -> impl Iterator<Item = &'tcx Param<'tcx>> {
    (0..decl.inputs.len()).map(move |i| &body.params[i])
}

/// Checks if a given expression is a match expression expanded from the `?`
/// operator or the `try` macro.
pub fn is_try<'tcx>(cx: &LateContext<'_>, expr: &'tcx Expr<'tcx>) -> Option<&'tcx Expr<'tcx>> {
    fn is_ok(cx: &LateContext<'_>, arm: &Arm<'_>) -> bool {
        if_chain! {
            if let PatKind::TupleStruct(ref path, pat, ddpos) = arm.pat.kind;
            if ddpos.as_opt_usize().is_none();
            if is_res_lang_ctor(cx, cx.qpath_res(path, arm.pat.hir_id), ResultOk);
            if let PatKind::Binding(_, hir_id, _, None) = pat[0].kind;
            if path_to_local_id(arm.body, hir_id);
            then {
                return true;
            }
        }
        false
    }

    fn is_err(cx: &LateContext<'_>, arm: &Arm<'_>) -> bool {
        if let PatKind::TupleStruct(ref path, _, _) = arm.pat.kind {
            is_res_lang_ctor(cx, cx.qpath_res(path, arm.pat.hir_id), ResultErr)
        } else {
            false
        }
    }

    if let ExprKind::Match(_, arms, ref source) = expr.kind {
        // desugared from a `?` operator
        if *source == MatchSource::TryDesugar {
            return Some(expr);
        }

        if_chain! {
            if arms.len() == 2;
            if arms[0].guard.is_none();
            if arms[1].guard.is_none();
            if (is_ok(cx, &arms[0]) && is_err(cx, &arms[1])) || (is_ok(cx, &arms[1]) && is_err(cx, &arms[0]));
            then {
                return Some(expr);
            }
        }
    }

    None
}

/// Returns `true` if the lint is allowed in the current context. This is useful for
/// skipping long running code when it's unnecessary
///
/// This function should check the lint level for the same node, that the lint will
/// be emitted at. If the information is buffered to be emitted at a later point, please
/// make sure to use `span_lint_hir` functions to emit the lint. This ensures that
/// expectations at the checked nodes will be fulfilled.
pub fn is_lint_allowed(cx: &LateContext<'_>, lint: &'static Lint, id: HirId) -> bool {
    cx.tcx.lint_level_at_node(lint, id).0 == Level::Allow
}

pub fn strip_pat_refs<'hir>(mut pat: &'hir Pat<'hir>) -> &'hir Pat<'hir> {
    while let PatKind::Ref(subpat, _) = pat.kind {
        pat = subpat;
    }
    pat
}

pub fn int_bits(tcx: TyCtxt<'_>, ity: rustc_ty::IntTy) -> u64 {
    Integer::from_int_ty(&tcx, ity).size().bits()
}

#[expect(clippy::cast_possible_wrap)]
/// Turn a constant int byte representation into an i128
pub fn sext(tcx: TyCtxt<'_>, u: u128, ity: rustc_ty::IntTy) -> i128 {
    let amt = 128 - int_bits(tcx, ity);
    ((u as i128) << amt) >> amt
}

#[expect(clippy::cast_sign_loss)]
/// clip unused bytes
pub fn unsext(tcx: TyCtxt<'_>, u: i128, ity: rustc_ty::IntTy) -> u128 {
    let amt = 128 - int_bits(tcx, ity);
    ((u as u128) << amt) >> amt
}

/// clip unused bytes
pub fn clip(tcx: TyCtxt<'_>, u: u128, ity: rustc_ty::UintTy) -> u128 {
    let bits = Integer::from_uint_ty(&tcx, ity).size().bits();
    let amt = 128 - bits;
    (u << amt) >> amt
}

pub fn has_attr(attrs: &[ast::Attribute], symbol: Symbol) -> bool {
    attrs.iter().any(|attr| attr.has_name(symbol))
}

pub fn has_repr_attr(cx: &LateContext<'_>, hir_id: HirId) -> bool {
    has_attr(cx.tcx.hir().attrs(hir_id), sym::repr)
}

pub fn any_parent_has_attr(tcx: TyCtxt<'_>, node: HirId, symbol: Symbol) -> bool {
    let map = &tcx.hir();
    let mut prev_enclosing_node = None;
    let mut enclosing_node = node;
    while Some(enclosing_node) != prev_enclosing_node {
        if has_attr(map.attrs(enclosing_node), symbol) {
            return true;
        }
        prev_enclosing_node = Some(enclosing_node);
        enclosing_node = map.get_parent_item(enclosing_node).into();
    }

    false
}

pub fn any_parent_is_automatically_derived(tcx: TyCtxt<'_>, node: HirId) -> bool {
    any_parent_has_attr(tcx, node, sym::automatically_derived)
}

/// Matches a function call with the given path and returns the arguments.
///
/// Usage:
///
/// ```rust,ignore
/// if let Some(args) = match_function_call(cx, cmp_max_call, &paths::CMP_MAX);
/// ```
/// This function is deprecated. Use [`match_function_call_with_def_id`].
pub fn match_function_call<'tcx>(
    cx: &LateContext<'tcx>,
    expr: &'tcx Expr<'_>,
    path: &[&str],
) -> Option<&'tcx [Expr<'tcx>]> {
    if_chain! {
        if let ExprKind::Call(fun, args) = expr.kind;
        if let ExprKind::Path(ref qpath) = fun.kind;
        if let Some(fun_def_id) = cx.qpath_res(qpath, fun.hir_id).opt_def_id();
        if match_def_path(cx, fun_def_id, path);
        then {
            return Some(args);
        }
    };
    None
}

pub fn match_function_call_with_def_id<'tcx>(
    cx: &LateContext<'tcx>,
    expr: &'tcx Expr<'_>,
    fun_def_id: DefId,
) -> Option<&'tcx [Expr<'tcx>]> {
    if_chain! {
        if let ExprKind::Call(fun, args) = expr.kind;
        if let ExprKind::Path(ref qpath) = fun.kind;
        if cx.qpath_res(qpath, fun.hir_id).opt_def_id() == Some(fun_def_id);
        then {
            return Some(args);
        }
    };
    None
}

/// Checks if the given `DefId` matches any of the paths. Returns the index of matching path, if
/// any.
///
/// Please use `tcx.get_diagnostic_name` if the targets are all diagnostic items.
pub fn match_any_def_paths(cx: &LateContext<'_>, did: DefId, paths: &[&[&str]]) -> Option<usize> {
    let search_path = cx.get_def_path(did);
    paths
        .iter()
        .position(|p| p.iter().map(|x| Symbol::intern(x)).eq(search_path.iter().copied()))
}

/// Checks if the given `DefId` matches the path.
pub fn match_def_path(cx: &LateContext<'_>, did: DefId, syms: &[&str]) -> bool {
    // We should probably move to Symbols in Clippy as well rather than interning every time.
    let path = cx.get_def_path(did);
    syms.iter().map(|x| Symbol::intern(x)).eq(path.iter().copied())
}

/// Checks if the given `DefId` matches the `libc` item.
pub fn match_libc_symbol(cx: &LateContext<'_>, did: DefId, name: &str) -> bool {
    let path = cx.get_def_path(did);
    // libc is meant to be used as a flat list of names, but they're all actually defined in different
    // modules based on the target platform. Ignore everything but crate name and the item name.
    path.first().map_or(false, |s| s.as_str() == "libc") && path.last().map_or(false, |s| s.as_str() == name)
}

/// Returns the list of condition expressions and the list of blocks in a
/// sequence of `if/else`.
/// E.g., this returns `([a, b], [c, d, e])` for the expression
/// `if a { c } else if b { d } else { e }`.
pub fn if_sequence<'tcx>(mut expr: &'tcx Expr<'tcx>) -> (Vec<&'tcx Expr<'tcx>>, Vec<&'tcx Block<'tcx>>) {
    let mut conds = Vec::new();
    let mut blocks: Vec<&Block<'_>> = Vec::new();

    while let Some(higher::IfOrIfLet { cond, then, r#else }) = higher::IfOrIfLet::hir(expr) {
        conds.push(cond);
        if let ExprKind::Block(block, _) = then.kind {
            blocks.push(block);
        } else {
            panic!("ExprKind::If node is not an ExprKind::Block");
        }

        if let Some(else_expr) = r#else {
            expr = else_expr;
        } else {
            break;
        }
    }

    // final `else {..}`
    if !blocks.is_empty() {
        if let ExprKind::Block(block, _) = expr.kind {
            blocks.push(block);
        }
    }

    (conds, blocks)
}

/// Checks if the given function kind is an async function.
pub fn is_async_fn(kind: FnKind<'_>) -> bool {
<<<<<<< HEAD
    matches!(kind, FnKind::ItemFn(_, _, header) if header.asyncness.is_async())
=======
    match kind {
        FnKind::ItemFn(_, _, header) => header.asyncness == IsAsync::Async,
        FnKind::Method(_, sig) => sig.header.asyncness == IsAsync::Async,
        FnKind::Closure => false,
    }
>>>>>>> 51ec465c
}

/// Peels away all the compiler generated code surrounding the body of an async function,
pub fn get_async_fn_body<'tcx>(tcx: TyCtxt<'tcx>, body: &Body<'_>) -> Option<&'tcx Expr<'tcx>> {
    if let ExprKind::Call(
        _,
        &[
            Expr {
                kind: ExprKind::Closure(&Closure { body, .. }),
                ..
            },
        ],
    ) = body.value.kind
    {
        if let ExprKind::Block(
            Block {
                stmts: [],
                expr:
                    Some(Expr {
                        kind: ExprKind::DropTemps(expr),
                        ..
                    }),
                ..
            },
            _,
        ) = tcx.hir().body(body).value.kind
        {
            return Some(expr);
        }
    };
    None
}

// check if expr is calling method or function with #[must_use] attribute
pub fn is_must_use_func_call(cx: &LateContext<'_>, expr: &Expr<'_>) -> bool {
    let did = match expr.kind {
        ExprKind::Call(path, _) => if_chain! {
            if let ExprKind::Path(ref qpath) = path.kind;
            if let def::Res::Def(_, did) = cx.qpath_res(qpath, path.hir_id);
            then {
                Some(did)
            } else {
                None
            }
        },
        ExprKind::MethodCall(..) => cx.typeck_results().type_dependent_def_id(expr.hir_id),
        _ => None,
    };

    did.map_or(false, |did| cx.tcx.has_attr(did, sym::must_use))
}

/// Checks if an expression represents the identity function
/// Only examines closures and `std::convert::identity`
pub fn is_expr_identity_function(cx: &LateContext<'_>, expr: &Expr<'_>) -> bool {
    /// Checks if a function's body represents the identity function. Looks for bodies of the form:
    /// * `|x| x`
    /// * `|x| return x`
    /// * `|x| { return x }`
    /// * `|x| { return x; }`
    fn is_body_identity_function(cx: &LateContext<'_>, func: &Body<'_>) -> bool {
        let id = if_chain! {
            if let [param] = func.params;
            if let PatKind::Binding(_, id, _, _) = param.pat.kind;
            then {
                id
            } else {
                return false;
            }
        };

        let mut expr = func.value;
        loop {
            match expr.kind {
                #[rustfmt::skip]
                ExprKind::Block(&Block { stmts: [], expr: Some(e), .. }, _, )
                | ExprKind::Ret(Some(e)) => expr = e,
                #[rustfmt::skip]
                ExprKind::Block(&Block { stmts: [stmt], expr: None, .. }, _) => {
                    if_chain! {
                        if let StmtKind::Semi(e) | StmtKind::Expr(e) = stmt.kind;
                        if let ExprKind::Ret(Some(ret_val)) = e.kind;
                        then {
                            expr = ret_val;
                        } else {
                            return false;
                        }
                    }
                },
                _ => return path_to_local_id(expr, id) && cx.typeck_results().expr_adjustments(expr).is_empty(),
            }
        }
    }

    match expr.kind {
        ExprKind::Closure(&Closure { body, .. }) => is_body_identity_function(cx, cx.tcx.hir().body(body)),
        _ => path_def_id(cx, expr).map_or(false, |id| match_def_path(cx, id, &paths::CONVERT_IDENTITY)),
    }
}

/// Gets the node where an expression is either used, or it's type is unified with another branch.
/// Returns both the node and the `HirId` of the closest child node.
pub fn get_expr_use_or_unification_node<'tcx>(tcx: TyCtxt<'tcx>, expr: &Expr<'_>) -> Option<(Node<'tcx>, HirId)> {
    let mut child_id = expr.hir_id;
    let mut iter = tcx.hir().parent_iter(child_id);
    loop {
        match iter.next() {
            None => break None,
            Some((id, Node::Block(_))) => child_id = id,
            Some((id, Node::Arm(arm))) if arm.body.hir_id == child_id => child_id = id,
            Some((_, Node::Expr(expr))) => match expr.kind {
                ExprKind::Match(_, [arm], _) if arm.hir_id == child_id => child_id = expr.hir_id,
                ExprKind::Block(..) | ExprKind::DropTemps(_) => child_id = expr.hir_id,
                ExprKind::If(_, then_expr, None) if then_expr.hir_id == child_id => break None,
                _ => break Some((Node::Expr(expr), child_id)),
            },
            Some((_, node)) => break Some((node, child_id)),
        }
    }
}

/// Checks if the result of an expression is used, or it's type is unified with another branch.
pub fn is_expr_used_or_unified(tcx: TyCtxt<'_>, expr: &Expr<'_>) -> bool {
    !matches!(
        get_expr_use_or_unification_node(tcx, expr),
        None | Some((
            Node::Stmt(Stmt {
                kind: StmtKind::Expr(_)
                    | StmtKind::Semi(_)
                    | StmtKind::Local(Local {
                        pat: Pat {
                            kind: PatKind::Wild,
                            ..
                        },
                        ..
                    }),
                ..
            }),
            _
        ))
    )
}

/// Checks if the expression is the final expression returned from a block.
pub fn is_expr_final_block_expr(tcx: TyCtxt<'_>, expr: &Expr<'_>) -> bool {
    matches!(get_parent_node(tcx, expr.hir_id), Some(Node::Block(..)))
}

pub fn std_or_core(cx: &LateContext<'_>) -> Option<&'static str> {
    if !is_no_std_crate(cx) {
        Some("std")
    } else if !is_no_core_crate(cx) {
        Some("core")
    } else {
        None
    }
}

pub fn is_no_std_crate(cx: &LateContext<'_>) -> bool {
    cx.tcx.hir().attrs(hir::CRATE_HIR_ID).iter().any(|attr| {
        if let ast::AttrKind::Normal(ref normal) = attr.kind {
            normal.item.path == sym::no_std
        } else {
            false
        }
    })
}

pub fn is_no_core_crate(cx: &LateContext<'_>) -> bool {
    cx.tcx.hir().attrs(hir::CRATE_HIR_ID).iter().any(|attr| {
        if let ast::AttrKind::Normal(ref normal) = attr.kind {
            normal.item.path == sym::no_core
        } else {
            false
        }
    })
}

/// Check if parent of a hir node is a trait implementation block.
/// For example, `f` in
/// ```rust
/// # struct S;
/// # trait Trait { fn f(); }
/// impl Trait for S {
///     fn f() {}
/// }
/// ```
pub fn is_trait_impl_item(cx: &LateContext<'_>, hir_id: HirId) -> bool {
    if let Some(Node::Item(item)) = cx.tcx.hir().find(cx.tcx.hir().get_parent_node(hir_id)) {
        matches!(item.kind, ItemKind::Impl(hir::Impl { of_trait: Some(_), .. }))
    } else {
        false
    }
}

/// Check if it's even possible to satisfy the `where` clause for the item.
///
/// `trivial_bounds` feature allows functions with unsatisfiable bounds, for example:
///
/// ```ignore
/// fn foo() where i32: Iterator {
///     for _ in 2i32 {}
/// }
/// ```
pub fn fn_has_unsatisfiable_preds(cx: &LateContext<'_>, did: DefId) -> bool {
    use rustc_trait_selection::traits;
    let predicates = cx
        .tcx
        .predicates_of(did)
        .predicates
        .iter()
        .filter_map(|(p, _)| if p.is_global() { Some(*p) } else { None });
    traits::impossible_predicates(
        cx.tcx,
        traits::elaborate_predicates(cx.tcx, predicates)
            .map(|o| o.predicate)
            .collect::<Vec<_>>(),
    )
}

/// Returns the `DefId` of the callee if the given expression is a function or method call.
pub fn fn_def_id(cx: &LateContext<'_>, expr: &Expr<'_>) -> Option<DefId> {
    match &expr.kind {
        ExprKind::MethodCall(..) => cx.typeck_results().type_dependent_def_id(expr.hir_id),
        ExprKind::Call(
            Expr {
                kind: ExprKind::Path(qpath),
                hir_id: path_hir_id,
                ..
            },
            ..,
        ) => {
            // Only return Fn-like DefIds, not the DefIds of statics/consts/etc that contain or
            // deref to fn pointers, dyn Fn, impl Fn - #8850
            if let Res::Def(DefKind::Fn | DefKind::Ctor(..) | DefKind::AssocFn, id) =
                cx.typeck_results().qpath_res(qpath, *path_hir_id)
            {
                Some(id)
            } else {
                None
            }
        },
        _ => None,
    }
}

/// Returns `Option<String>` where String is a textual representation of the type encapsulated in
/// the slice iff the given expression is a slice of primitives (as defined in the
/// `is_recursively_primitive_type` function) and `None` otherwise.
pub fn is_slice_of_primitives(cx: &LateContext<'_>, expr: &Expr<'_>) -> Option<String> {
    let expr_type = cx.typeck_results().expr_ty_adjusted(expr);
    let expr_kind = expr_type.kind();
    let is_primitive = match expr_kind {
        rustc_ty::Slice(element_type) => is_recursively_primitive_type(*element_type),
        rustc_ty::Ref(_, inner_ty, _) if matches!(inner_ty.kind(), &rustc_ty::Slice(_)) => {
            if let rustc_ty::Slice(element_type) = inner_ty.kind() {
                is_recursively_primitive_type(*element_type)
            } else {
                unreachable!()
            }
        },
        _ => false,
    };

    if is_primitive {
        // if we have wrappers like Array, Slice or Tuple, print these
        // and get the type enclosed in the slice ref
        match expr_type.peel_refs().walk().nth(1).unwrap().expect_ty().kind() {
            rustc_ty::Slice(..) => return Some("slice".into()),
            rustc_ty::Array(..) => return Some("array".into()),
            rustc_ty::Tuple(..) => return Some("tuple".into()),
            _ => {
                // is_recursively_primitive_type() should have taken care
                // of the rest and we can rely on the type that is found
                let refs_peeled = expr_type.peel_refs();
                return Some(refs_peeled.walk().last().unwrap().to_string());
            },
        }
    }
    None
}

/// returns list of all pairs (a, b) from `exprs` such that `eq(a, b)`
/// `hash` must be comformed with `eq`
pub fn search_same<T, Hash, Eq>(exprs: &[T], hash: Hash, eq: Eq) -> Vec<(&T, &T)>
where
    Hash: Fn(&T) -> u64,
    Eq: Fn(&T, &T) -> bool,
{
    match exprs {
        [a, b] if eq(a, b) => return vec![(a, b)],
        _ if exprs.len() <= 2 => return vec![],
        _ => {},
    }

    let mut match_expr_list: Vec<(&T, &T)> = Vec::new();

    let mut map: UnhashMap<u64, Vec<&_>> =
        UnhashMap::with_capacity_and_hasher(exprs.len(), BuildHasherDefault::default());

    for expr in exprs {
        match map.entry(hash(expr)) {
            Entry::Occupied(mut o) => {
                for o in o.get() {
                    if eq(o, expr) {
                        match_expr_list.push((o, expr));
                    }
                }
                o.get_mut().push(expr);
            },
            Entry::Vacant(v) => {
                v.insert(vec![expr]);
            },
        }
    }

    match_expr_list
}

/// Peels off all references on the pattern. Returns the underlying pattern and the number of
/// references removed.
pub fn peel_hir_pat_refs<'a>(pat: &'a Pat<'a>) -> (&'a Pat<'a>, usize) {
    fn peel<'a>(pat: &'a Pat<'a>, count: usize) -> (&'a Pat<'a>, usize) {
        if let PatKind::Ref(pat, _) = pat.kind {
            peel(pat, count + 1)
        } else {
            (pat, count)
        }
    }
    peel(pat, 0)
}

/// Peels of expressions while the given closure returns `Some`.
pub fn peel_hir_expr_while<'tcx>(
    mut expr: &'tcx Expr<'tcx>,
    mut f: impl FnMut(&'tcx Expr<'tcx>) -> Option<&'tcx Expr<'tcx>>,
) -> &'tcx Expr<'tcx> {
    while let Some(e) = f(expr) {
        expr = e;
    }
    expr
}

/// Peels off up to the given number of references on the expression. Returns the underlying
/// expression and the number of references removed.
pub fn peel_n_hir_expr_refs<'a>(expr: &'a Expr<'a>, count: usize) -> (&'a Expr<'a>, usize) {
    let mut remaining = count;
    let e = peel_hir_expr_while(expr, |e| match e.kind {
        ExprKind::AddrOf(ast::BorrowKind::Ref, _, e) if remaining != 0 => {
            remaining -= 1;
            Some(e)
        },
        _ => None,
    });
    (e, count - remaining)
}

/// Peels off all references on the expression. Returns the underlying expression and the number of
/// references removed.
pub fn peel_hir_expr_refs<'a>(expr: &'a Expr<'a>) -> (&'a Expr<'a>, usize) {
    let mut count = 0;
    let e = peel_hir_expr_while(expr, |e| match e.kind {
        ExprKind::AddrOf(ast::BorrowKind::Ref, _, e) => {
            count += 1;
            Some(e)
        },
        _ => None,
    });
    (e, count)
}

/// Peels off all references on the type. Returns the underlying type and the number of references
/// removed.
pub fn peel_hir_ty_refs<'a>(mut ty: &'a hir::Ty<'a>) -> (&'a hir::Ty<'a>, usize) {
    let mut count = 0;
    loop {
        match &ty.kind {
            TyKind::Rptr(_, ref_ty) => {
                ty = ref_ty.ty;
                count += 1;
            },
            _ => break (ty, count),
        }
    }
}

/// Removes `AddrOf` operators (`&`) or deref operators (`*`), but only if a reference type is
/// dereferenced. An overloaded deref such as `Vec` to slice would not be removed.
pub fn peel_ref_operators<'hir>(cx: &LateContext<'_>, mut expr: &'hir Expr<'hir>) -> &'hir Expr<'hir> {
    loop {
        match expr.kind {
            ExprKind::AddrOf(_, _, e) => expr = e,
            ExprKind::Unary(UnOp::Deref, e) if cx.typeck_results().expr_ty(e).is_ref() => expr = e,
            _ => break,
        }
    }
    expr
}

pub fn is_hir_ty_cfg_dependant(cx: &LateContext<'_>, ty: &hir::Ty<'_>) -> bool {
    if let TyKind::Path(QPath::Resolved(_, path)) = ty.kind {
        if let Res::Def(_, def_id) = path.res {
            return cx.tcx.has_attr(def_id, sym::cfg) || cx.tcx.has_attr(def_id, sym::cfg_attr);
        }
    }
    false
}

static TEST_ITEM_NAMES_CACHE: OnceLock<Mutex<FxHashMap<LocalDefId, Vec<Symbol>>>> = OnceLock::new();

fn with_test_item_names(tcx: TyCtxt<'_>, module: LocalDefId, f: impl Fn(&[Symbol]) -> bool) -> bool {
    let cache = TEST_ITEM_NAMES_CACHE.get_or_init(|| Mutex::new(FxHashMap::default()));
    let mut map: MutexGuard<'_, FxHashMap<LocalDefId, Vec<Symbol>>> = cache.lock().unwrap();
    let value = map.entry(module);
    match value {
        Entry::Occupied(entry) => f(entry.get()),
        Entry::Vacant(entry) => {
            let mut names = Vec::new();
            for id in tcx.hir().module_items(module) {
                if matches!(tcx.def_kind(id.owner_id), DefKind::Const)
                    && let item = tcx.hir().item(id)
                    && let ItemKind::Const(ty, _body) = item.kind {
                    if let TyKind::Path(QPath::Resolved(_, path)) = ty.kind {
                        // We could also check for the type name `test::TestDescAndFn`
                        if let Res::Def(DefKind::Struct, _) = path.res {
                            let has_test_marker = tcx
                                .hir()
                                .attrs(item.hir_id())
                                .iter()
                                .any(|a| a.has_name(sym::rustc_test_marker));
                            if has_test_marker {
                                names.push(item.ident.name);
                            }
                        }
                    }
                }
            }
            names.sort_unstable();
            f(entry.insert(names))
        },
    }
}

/// Checks if the function containing the given `HirId` is a `#[test]` function
///
/// Note: Add `// compile-flags: --test` to UI tests with a `#[test]` function
pub fn is_in_test_function(tcx: TyCtxt<'_>, id: hir::HirId) -> bool {
    with_test_item_names(tcx, tcx.parent_module(id), |names| {
        tcx.hir()
            .parent_iter(id)
            // Since you can nest functions we need to collect all until we leave
            // function scope
            .any(|(_id, node)| {
                if let Node::Item(item) = node {
                    if let ItemKind::Fn(_, _, _) = item.kind {
                        // Note that we have sorted the item names in the visitor,
                        // so the binary_search gets the same as `contains`, but faster.
                        return names.binary_search(&item.ident.name).is_ok();
                    }
                }
                false
            })
    })
}

/// Checks if the item containing the given `HirId` has `#[cfg(test)]` attribute applied
///
/// Note: Add `// compile-flags: --test` to UI tests with a `#[cfg(test)]` function
pub fn is_in_cfg_test(tcx: TyCtxt<'_>, id: hir::HirId) -> bool {
    fn is_cfg_test(attr: &Attribute) -> bool {
        if attr.has_name(sym::cfg)
            && let Some(items) = attr.meta_item_list()
            && let [item] = &*items
            && item.has_name(sym::test)
        {
            true
        } else {
            false
        }
    }
    tcx.hir()
        .parent_iter(id)
        .flat_map(|(parent_id, _)| tcx.hir().attrs(parent_id))
        .any(is_cfg_test)
}

/// Checks whether item either has `test` attribute applied, or
/// is a module with `test` in its name.
///
/// Note: Add `// compile-flags: --test` to UI tests with a `#[test]` function
pub fn is_test_module_or_function(tcx: TyCtxt<'_>, item: &Item<'_>) -> bool {
    is_in_test_function(tcx, item.hir_id())
        || matches!(item.kind, ItemKind::Mod(..))
            && item.ident.name.as_str().split('_').any(|a| a == "test" || a == "tests")
}

/// Walks the HIR tree from the given expression, up to the node where the value produced by the
/// expression is consumed. Calls the function for every node encountered this way until it returns
/// `Some`.
///
/// This allows walking through `if`, `match`, `break`, block expressions to find where the value
/// produced by the expression is consumed.
pub fn walk_to_expr_usage<'tcx, T>(
    cx: &LateContext<'tcx>,
    e: &Expr<'tcx>,
    mut f: impl FnMut(Node<'tcx>, HirId) -> Option<T>,
) -> Option<T> {
    let map = cx.tcx.hir();
    let mut iter = map.parent_iter(e.hir_id);
    let mut child_id = e.hir_id;

    while let Some((parent_id, parent)) = iter.next() {
        if let Some(x) = f(parent, child_id) {
            return Some(x);
        }
        let parent = match parent {
            Node::Expr(e) => e,
            Node::Block(Block { expr: Some(body), .. }) | Node::Arm(Arm { body, .. }) if body.hir_id == child_id => {
                child_id = parent_id;
                continue;
            },
            Node::Arm(a) if a.body.hir_id == child_id => {
                child_id = parent_id;
                continue;
            },
            _ => return None,
        };
        match parent.kind {
            ExprKind::If(child, ..) | ExprKind::Match(child, ..) if child.hir_id != child_id => child_id = parent_id,
            ExprKind::Break(Destination { target_id: Ok(id), .. }, _) => {
                child_id = id;
                iter = map.parent_iter(id);
            },
            ExprKind::Block(..) => child_id = parent_id,
            _ => return None,
        }
    }
    None
}

/// Checks whether a given span has any comment token
/// This checks for all types of comment: line "//", block "/**", doc "///" "//!"
pub fn span_contains_comment(sm: &SourceMap, span: Span) -> bool {
    let Ok(snippet) = sm.span_to_snippet(span) else { return false };
    return tokenize(&snippet).any(|token| {
        matches!(
            token.kind,
            TokenKind::BlockComment { .. } | TokenKind::LineComment { .. }
        )
    });
}

/// Return all the comments a given span contains
/// Comments are returned wrapped with their relevant delimiters
pub fn span_extract_comment(sm: &SourceMap, span: Span) -> String {
    let snippet = sm.span_to_snippet(span).unwrap_or_default();
    let mut comments_buf: Vec<String> = Vec::new();
    let mut index: usize = 0;

    for token in tokenize(&snippet) {
        let token_range = index..(index + token.len as usize);
        index += token.len as usize;
        match token.kind {
            TokenKind::BlockComment { .. } | TokenKind::LineComment { .. } => {
                if let Some(comment) = snippet.get(token_range) {
                    comments_buf.push(comment.to_string());
                }
            },
            _ => (),
        }
    }

    comments_buf.join("\n")
}

macro_rules! op_utils {
    ($($name:ident $assign:ident)*) => {
        /// Binary operation traits like `LangItem::Add`
        pub static BINOP_TRAITS: &[LangItem] = &[$(LangItem::$name,)*];

        /// Operator-Assign traits like `LangItem::AddAssign`
        pub static OP_ASSIGN_TRAITS: &[LangItem] = &[$(LangItem::$assign,)*];

        /// Converts `BinOpKind::Add` to `(LangItem::Add, LangItem::AddAssign)`, for example
        pub fn binop_traits(kind: hir::BinOpKind) -> Option<(LangItem, LangItem)> {
            match kind {
                $(hir::BinOpKind::$name => Some((LangItem::$name, LangItem::$assign)),)*
                _ => None,
            }
        }
    };
}

op_utils! {
    Add    AddAssign
    Sub    SubAssign
    Mul    MulAssign
    Div    DivAssign
    Rem    RemAssign
    BitXor BitXorAssign
    BitAnd BitAndAssign
    BitOr  BitOrAssign
    Shl    ShlAssign
    Shr    ShrAssign
}<|MERGE_RESOLUTION|>--- conflicted
+++ resolved
@@ -24,11 +24,7 @@
 extern crate rustc_data_structures;
 extern crate rustc_errors;
 extern crate rustc_hir;
-<<<<<<< HEAD
 extern crate rustc_hir_typeck;
-=======
-extern crate rustc_hir_analysis;
->>>>>>> 51ec465c
 extern crate rustc_index;
 extern crate rustc_infer;
 extern crate rustc_lexer;
@@ -90,17 +86,10 @@
 use rustc_hir::intravisit::{walk_expr, FnKind, Visitor};
 use rustc_hir::LangItem::{OptionNone, ResultErr, ResultOk};
 use rustc_hir::{
-<<<<<<< HEAD
-    def, Arm, ArrayLen, BindingAnnotation, Block, BlockCheckMode, Body, Closure, Constness,
-    Destination, Expr, ExprKind, FnDecl, HirId, Impl, ImplItem, ImplItemKind, Item, ItemKind,
-    LangItem, Local, MatchSource, Mutability, Node, Param, Pat, PatKind, Path, PathSegment, PrimTy,
-    QPath, Stmt, StmtKind, TraitItem, TraitItemKind, TraitRef, TyKind, UnOp,
-=======
     self as hir, def, Arm, ArrayLen, BindingAnnotation, Block, BlockCheckMode, Body, Closure, Constness, Destination,
     Expr, ExprKind, FnDecl, HirId, Impl, ImplItem, ImplItemKind, ImplItemRef, IsAsync, Item, ItemKind, LangItem, Local,
     MatchSource, Mutability, Node, OwnerId, Param, Pat, PatKind, Path, PathSegment, PrimTy, QPath, Stmt, StmtKind,
     TraitItem, TraitItemKind, TraitItemRef, TraitRef, TyKind, UnOp,
->>>>>>> 51ec465c
 };
 use rustc_lexer::{tokenize, TokenKind};
 use rustc_lint::{LateContext, Level, Lint, LintContext};
@@ -445,11 +434,7 @@
 
 /// If `maybe_path` is a path node which resolves to an item, resolves it to a `DefId` and checks if
 /// it matches the given lang item.
-pub fn is_path_lang_item<'tcx>(
-    cx: &LateContext<'_>,
-    maybe_path: &impl MaybePath<'tcx>,
-    lang_item: LangItem,
-) -> bool {
+pub fn is_path_lang_item<'tcx>(cx: &LateContext<'_>, maybe_path: &impl MaybePath<'tcx>, lang_item: LangItem) -> bool {
     path_def_id(cx, maybe_path).map_or(false, |id| cx.tcx.lang_items().get(lang_item) == Some(id))
 }
 
@@ -621,16 +606,16 @@
         ItemKind::Mod(r#mod) => r#mod
             .item_ids
             .iter()
-            .filter_map(|&item_id| res(hir.item(item_id).ident, item_id.def_id))
+            .filter_map(|&item_id| res(hir.item(item_id).ident, item_id.owner_id))
             .collect(),
         ItemKind::Impl(r#impl) => r#impl
             .items
             .iter()
-            .filter_map(|&ImplItemRef { ident, id, .. }| res(ident, id.def_id))
+            .filter_map(|&ImplItemRef { ident, id, .. }| res(ident, id.owner_id))
             .collect(),
         ItemKind::Trait(.., trait_item_refs) => trait_item_refs
             .iter()
-            .filter_map(|&TraitItemRef { ident, id, .. }| res(ident, id.def_id))
+            .filter_map(|&TraitItemRef { ident, id, .. }| res(ident, id.owner_id))
             .collect(),
         _ => Vec::new(),
     }
@@ -845,9 +830,9 @@
         if method.ident.name == sym::new {
             if let Some(impl_did) = cx.tcx.impl_of_method(def_id) {
                 if let Some(adt) = cx.tcx.type_of(impl_did).ty_adt_def() {
-                    return std_types_symbols
-                        .iter()
-                        .any(|&symbol| cx.tcx.is_diagnostic_item(symbol, adt.did()) || Some(adt.did()) == cx.tcx.lang_items().string());
+                    return std_types_symbols.iter().any(|&symbol| {
+                        cx.tcx.is_diagnostic_item(symbol, adt.did()) || Some(adt.did()) == cx.tcx.lang_items().string()
+                    });
                 }
             }
         }
@@ -904,11 +889,7 @@
             ExprKind::Lit(hir::Lit {
                 node: LitKind::Str(ref sym, _),
                 ..
-<<<<<<< HEAD
             }) => return sym.is_empty() && is_path_lang_item(cx, ty, LangItem::String),
-=======
-            }) => return sym.is_empty() && is_path_diagnostic_item(cx, ty, sym::String),
->>>>>>> 51ec465c
             ExprKind::Array([]) => return is_path_diagnostic_item(cx, ty, sym::Vec),
             ExprKind::Repeat(_, ArrayLen::Body(len)) => {
                 if let ExprKind::Lit(ref const_lit) = cx.tcx.hir().body(len.body).value.kind &&
@@ -1922,15 +1903,11 @@
 
 /// Checks if the given function kind is an async function.
 pub fn is_async_fn(kind: FnKind<'_>) -> bool {
-<<<<<<< HEAD
-    matches!(kind, FnKind::ItemFn(_, _, header) if header.asyncness.is_async())
-=======
     match kind {
         FnKind::ItemFn(_, _, header) => header.asyncness == IsAsync::Async,
         FnKind::Method(_, sig) => sig.header.asyncness == IsAsync::Async,
         FnKind::Closure => false,
     }
->>>>>>> 51ec465c
 }
 
 /// Peels away all the compiler generated code surrounding the body of an async function,
