--- conflicted
+++ resolved
@@ -5,11 +5,7 @@
    |     ^^^^^^^^^^^^
    |
 help: consider adding a type annotation
-<<<<<<< HEAD
-  --> $DIR/let_underscore_untyped.rs:36:10
-=======
   --> $DIR/let_underscore_untyped.rs:50:10
->>>>>>> 940ffdfd
    |
 LL |     let _ = a();
    |          ^
@@ -22,11 +18,7 @@
    |     ^^^^^^^^^^^^^
    |
 help: consider adding a type annotation
-<<<<<<< HEAD
-  --> $DIR/let_underscore_untyped.rs:37:10
-=======
   --> $DIR/let_underscore_untyped.rs:51:10
->>>>>>> 940ffdfd
    |
 LL |     let _ = b(1);
    |          ^
@@ -38,11 +30,7 @@
    |     ^^^^^^^^^^^^^^
    |
 help: consider adding a type annotation
-<<<<<<< HEAD
-  --> $DIR/let_underscore_untyped.rs:39:10
-=======
   --> $DIR/let_underscore_untyped.rs:53:10
->>>>>>> 940ffdfd
    |
 LL |     let _ = d(&1);
    |          ^
@@ -54,11 +42,7 @@
    |     ^^^^^^^^^^^^
    |
 help: consider adding a type annotation
-<<<<<<< HEAD
-  --> $DIR/let_underscore_untyped.rs:40:10
-=======
   --> $DIR/let_underscore_untyped.rs:54:10
->>>>>>> 940ffdfd
    |
 LL |     let _ = e();
    |          ^
@@ -70,11 +54,7 @@
    |     ^^^^^^^^^^^^
    |
 help: consider adding a type annotation
-<<<<<<< HEAD
-  --> $DIR/let_underscore_untyped.rs:41:10
-=======
   --> $DIR/let_underscore_untyped.rs:55:10
->>>>>>> 940ffdfd
    |
 LL |     let _ = f();
    |          ^
